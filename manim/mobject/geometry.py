r"""Mobjects that are simple geometric shapes.

"""

__all__ = [
    "Arc",
    "ArcBetweenPoints",
    "Circle",
    "Dot",
    "AnnotationDot",
    "LabeledDot",
    "Ellipse",
    "AnnularSector",
    "Sector",
    "Annulus",
    "Line",
    "DashedLine",
    "TangentLine",
    "Elbow",
    "CubicBezier",
    "Polygram",
    "Polygon",
    "RegularPolygram",
    "RegularPolygon",
    "Star",
    "ArcPolygon",
    "ArcPolygonFromArcs",
    "Triangle",
    "Rectangle",
    "Square",
    "RoundedRectangle",
    "Cutout",
    "Angle",
    "RightAngle",
]

from manim.mobject.svg.style_utils import SVG_DEFAULT_ATTRIBUTES
import math
import warnings
from typing import Iterable, Optional, Sequence, Union

import numpy as np
from colour import Color

from manim.mobject.opengl_mobject import OpenGLMobject

from .. import config, logger
from ..constants import *
from ..mobject.mobject import Mobject
from ..mobject.types.vectorized_mobject import DashedVMobject, VGroup, VMobject
from ..utils.color import *
from ..utils.iterables import adjacent_n_tuples, adjacent_pairs
from ..utils.simple_functions import fdiv
from ..utils.space_ops import (
    angle_between_vectors,
    angle_of_vector,
    compass_directions,
    get_start_and_end_point,
    line_intersection,
    normalize,
    regular_vertices,
    rotate_vector,
    pointify,
)
from .opengl_compatibility import ConvertToOpenGL


<<<<<<< HEAD
class Arc(metaclass=MetaVMobject):
=======
class TipableVMobject(VMobject, metaclass=ConvertToOpenGL):
    """
    Meant for shared functionality between Arc and Line.
    Functionality can be classified broadly into these groups:

        * Adding, Creating, Modifying tips
            - add_tip calls create_tip, before pushing the new tip
                into the TipableVMobject's list of submobjects
            - stylistic and positional configuration

        * Checking for tips
            - Boolean checks for whether the TipableVMobject has a tip
                and a starting tip

        * Getters
            - Straightforward accessors, returning information pertaining
                to the TipableVMobject instance's tip(s), its length etc

    """

    def __init__(
        self,
        tip_length=DEFAULT_ARROW_TIP_LENGTH,
        normal_vector=OUT,
        tip_style={},
        **kwargs,
    ):
        self.tip_length = tip_length
        self.normal_vector = normal_vector
        self.tip_style = tip_style
        super().__init__(**kwargs)

    # Adding, Creating, Modifying tips

    def add_tip(self, tip=None, tip_shape=None, tip_length=None, at_start=False):
        """
        Adds a tip to the TipableVMobject instance, recognising
        that the endpoints might need to be switched if it's
        a 'starting tip' or not.
        """
        if tip is None:
            tip = self.create_tip(tip_shape, tip_length, at_start)
        else:
            self.position_tip(tip, at_start)
        self.reset_endpoints_based_on_tip(tip, at_start)
        self.asign_tip_attr(tip, at_start)
        self.add(tip)
        return self

    def create_tip(self, tip_shape=None, tip_length=None, at_start=False):
        """
        Stylises the tip, positions it spatially, and returns
        the newly instantiated tip to the caller.
        """
        tip = self.get_unpositioned_tip(tip_shape, tip_length)
        self.position_tip(tip, at_start)
        return tip

    def get_unpositioned_tip(self, tip_shape=None, tip_length=None):
        """
        Returns a tip that has been stylistically configured,
        but has not yet been given a position in space.
        """
        if tip_shape is None:
            tip_shape = ArrowTriangleFilledTip
        if tip_length is None:
            tip_length = self.get_default_tip_length()
        color = self.get_color()
        style = {"fill_color": color, "stroke_color": color}
        style.update(self.tip_style)
        tip = tip_shape(length=tip_length, **style)
        return tip

    def position_tip(self, tip, at_start=False):
        # Last two control points, defining both
        # the end, and the tangency direction
        if at_start:
            anchor = self.get_start()
            handle = self.get_first_handle()
        else:
            handle = self.get_last_handle()
            anchor = self.get_end()
        tip.rotate(angle_of_vector(handle - anchor) - PI - tip.tip_angle)
        tip.shift(anchor - tip.tip_point)
        return tip

    def reset_endpoints_based_on_tip(self, tip, at_start):
        if self.get_length() == 0:
            # Zero length, put_start_and_end_on wouldn't work
            return self

        if at_start:
            self.put_start_and_end_on(tip.base, self.get_end())
        else:
            self.put_start_and_end_on(self.get_start(), tip.base)
        return self

    def asign_tip_attr(self, tip, at_start):
        if at_start:
            self.start_tip = tip
        else:
            self.tip = tip
        return self

    # Checking for tips

    def has_tip(self):
        return hasattr(self, "tip") and self.tip in self

    def has_start_tip(self):
        return hasattr(self, "start_tip") and self.start_tip in self

    # Getters

    def pop_tips(self):
        start, end = self.get_start_and_end()
        result = self.get_group_class()()
        if self.has_tip():
            result.add(self.tip)
            self.remove(self.tip)
        if self.has_start_tip():
            result.add(self.start_tip)
            self.remove(self.start_tip)
        self.put_start_and_end_on(start, end)
        return result

    def get_tips(self):
        """
        Returns a VGroup (collection of VMobjects) containing
        the TipableVMObject instance's tips.
        """
        result = self.get_group_class()()
        if hasattr(self, "tip"):
            result.add(self.tip)
        if hasattr(self, "start_tip"):
            result.add(self.start_tip)
        return result

    def get_tip(self):
        """Returns the TipableVMobject instance's (first) tip,
        otherwise throws an exception."""
        tips = self.get_tips()
        if len(tips) == 0:
            raise Exception("tip not found")
        else:
            return tips[0]

    def get_default_tip_length(self):
        return self.tip_length

    def get_first_handle(self):
        return self.get_points()[1]

    def get_last_handle(self):
        return self.get_points()[-2]

    def get_end(self):
        if self.has_tip():
            return self.tip.get_start()
        else:
            return super().get_end()

    def get_start(self):
        if self.has_start_tip():
            return self.start_tip.get_start()
        else:
            return super().get_start()

    def get_length(self):
        start, end = self.get_start_and_end()
        return np.linalg.norm(start - end)


class Arc(TipableVMobject):
>>>>>>> 8f0b12aa
    """A circular arc."""

    def __init__(
        self,
        radius: float = 1.0,
        start_angle=0,
        angle=TAU / 4,
        num_components=9,
        anchors_span_full_range=True,
        arc_center=ORIGIN,
        **kwargs,
    ):
        if radius is None:  # apparently None is passed by ArcBetweenPoints
            radius = 1.0
        self.radius = radius
        self.num_components = num_components
        self.anchors_span_full_range = anchors_span_full_range
        self.arc_center = arc_center
        self.start_angle = start_angle
        self.angle = angle
        self._failed_to_get_center = False
        super().__init__(**kwargs)

    def generate_points(self):
        self.set_pre_positioned_points()
        self.scale(self.radius, about_point=ORIGIN)
        self.shift(self.arc_center)

    # Points are set a bit differently when rendering via OpenGL.
    # TODO: refactor Arc so that only one strategy for setting points
    # has to be used.
    def init_points(self):
        self.set_points(
            Arc.create_quadratic_bezier_points(
                angle=self.angle,
                start_angle=self.start_angle,
                n_components=self.num_components,
            )
        )
        self.scale(self.radius, about_point=ORIGIN)
        self.shift(self.arc_center)

    @staticmethod
    def create_quadratic_bezier_points(angle, start_angle=0, n_components=8):
        samples = np.array(
            [
                [np.cos(a), np.sin(a), 0]
                for a in np.linspace(
                    start_angle,
                    start_angle + angle,
                    2 * n_components + 1,
                )
            ]
        )
        theta = angle / n_components
        samples[1::2] /= np.cos(theta / 2)

        points = np.zeros((3 * n_components, 3))
        points[0::3] = samples[0:-1:2]
        points[1::3] = samples[1::2]
        points[2::3] = samples[2::2]
        return points

    def set_pre_positioned_points(self):
        anchors = np.array(
            [
                np.cos(a) * RIGHT + np.sin(a) * UP
                for a in np.linspace(
                    self.start_angle, self.start_angle + self.angle, self.num_components
                )
            ]
        )
        # Figure out which control points will give the
        # Appropriate tangent lines to the circle
        d_theta = self.angle / (self.num_components - 1.0)
        tangent_vectors = np.zeros(anchors.shape)
        # Rotate all 90 degrees, via (x, y) -> (-y, x)
        tangent_vectors[:, 1] = anchors[:, 0]
        tangent_vectors[:, 0] = -anchors[:, 1]
        # Use tangent vectors to deduce anchors
        handles1 = anchors[:-1] + (d_theta / 3) * tangent_vectors[:-1]
        handles2 = anchors[1:] - (d_theta / 3) * tangent_vectors[1:]
        self.set_anchors_and_handles(anchors[:-1], handles1, handles2, anchors[1:])

    def get_arc_center(self, warning=True):
        """
        Looks at the normals to the first two
        anchors, and finds their intersection points
        """
        # First two anchors and handles
        a1, h1, h2, a2 = self.get_points()[:4]

        if np.all(a1 == a2):
            # For a1 and a2 to lie at the same point arc radius
            # must be zero. Thus arc_center will also lie at
            # that point.
            return a1
        # Tangent vectors
        t1 = h1 - a1
        t2 = h2 - a2
        # Normals
        n1 = rotate_vector(t1, TAU / 4)
        n2 = rotate_vector(t2, TAU / 4)
        try:
            return line_intersection(line1=(a1, a1 + n1), line2=(a2, a2 + n2))
        except Exception:
            if warning:
                warnings.warn("Can't find Arc center, using ORIGIN instead")
            self._failed_to_get_center = True
            return np.array(ORIGIN)

    def move_arc_center_to(self, point):
        self.shift(point - self.get_arc_center())
        return self

    def stop_angle(self):
        return angle_of_vector(self.get_points()[-1] - self.get_arc_center()) % TAU


class ArcBetweenPoints(Arc):
    """
    Inherits from Arc and additionally takes 2 points between which the arc is spanned.
    """

    def __init__(self, start, end, angle=TAU / 4, radius=None, buff=0, **kwargs):
        start_center, end_center = get_start_and_end_point(start, end)
        if radius is not None:
            self.radius = radius
            if radius < 0:
                sign = -2
                radius *= -1
            else:
                sign = 2
            halfdist = np.linalg.norm(np.array(start_center) - np.array(end_center)) / 2
            if radius < halfdist:
                raise ValueError(
                    f"""ArcBetweenPoints called with a radius that is smaller than half
                    the distance between the points. The radius must be at least
                    {halfdist}."""
                )
            arc_height = radius - math.sqrt(radius ** 2 - halfdist ** 2)
            angle = math.acos((radius - arc_height) / radius) * sign

        Arc.__init__(self, radius=radius, angle=angle, **kwargs)
        if angle == 0:
            self.set_points_as_corners([LEFT, RIGHT])
        self.put_start_and_end_on(start, end, buff, angle)

        if radius is None:
            center = self.get_arc_center(warning=False)
            if not self._failed_to_get_center:
                self.radius = np.linalg.norm(
                    np.array(self.get_start()) - np.array(center)
                )
            else:
                self.radius = math.inf


class Circle(Arc):
    """A circle.

    Parameters
    ----------
    color : :class:`~.Colors`, optional
        The color of the shape.
    close_new_points : :class:`bool`, optional
        No purpose.
    anchors_span_full_range : :class:`bool`, optional
        No purpose.
    kwargs : Any
        Additional arguments to be passed to :class:`Arc`

    Examples
    --------

    .. manim:: CircleExample
        :save_last_frame:

        class CircleExample(Scene):
            def construct(self):
                circle_1 = Circle(radius=1.0)
                circle_2 = Circle(radius=1.5, color=GREEN)
                circle_3 = Circle(radius=1.0, color=BLUE_B, fill_opacity=1)

                circle_group = Group(circle_1, circle_2, circle_3).arrange(buff=1)
                self.add(circle_group)
    """

    def __init__(
        self,
        radius: float = None,
        color=RED,
        close_new_points=True,
        anchors_span_full_range=False,
        **kwargs,
    ):
        Arc.__init__(
            self,
            radius=radius,
            start_angle=0,
            angle=TAU,
            color=color,
            close_new_points=close_new_points,
            anchors_span_full_range=anchors_span_full_range,
            **kwargs,
        )

    def surround(self, mobject, dim_to_match=0, stretch=False, buffer_factor=1.2):
        """Modifies a circle so that it surrounds a given mobject.

        Parameters
        ----------
        mobject : :class:`~.Mobject`
            The mobject that the circle will be surrounding.
        dim_to_match : :class:`int`, optional
        buffer_factor :  :class:`float`, optional
            Scales the circle with respect to the mobject. A `buffer_factor` < 1 makes the circle smaller than the mobject.
        stretch : :class:`bool`, optional
            Stretches the circle to fit more tightly around the mobject. Note: Does not work with :class:`Line`

        Examples
        --------

        .. manim:: CircleSurround
            :save_last_frame:

            class CircleSurround(Scene):
                def construct(self):
                    triangle1 = Triangle()
                    circle1 = Circle().surround(triangle1)
                    group1 = Group(triangle1,circle1) # treat the two mobjects as one

                    line2 = Line()
                    circle2 = Circle().surround(line2, buffer_factor=2.0)
                    group2 = Group(line2,circle2)

                    # buffer_factor < 1, so the circle is smaller than the square
                    square3 = Square()
                    circle3 = Circle().surround(square3, buffer_factor=0.5)
                    group3 = Group(square3, circle3)

                    group = Group(group1, group2, group3).arrange(buff=1)
                    self.add(group)
        """

        # Ignores dim_to_match and stretch; result will always be a circle
        # TODO: Perhaps create an ellipse class to handle single-dimension stretching

        # Something goes wrong here when surrounding lines?
        # TODO: Figure out and fix
        self.replace(mobject, dim_to_match, stretch)

        self.width = np.sqrt(mobject.width ** 2 + mobject.height ** 2)
        return self.scale(buffer_factor)

    def point_at_angle(self, angle):
        """Returns the position of a point on the circle.

        Parameters
        ----------
        angle : class: `float`
            The angle of the point along the circle in radians.

        Examples
        --------

        .. manim:: PointAtAngleExample
            :save_last_frame:

            class PointAtAngleExample(Scene):
                def construct(self):
                    circle = Circle(radius=2.0)
                    p1 = circle.point_at_angle(PI/2)
                    p2 = circle.point_at_angle(270*DEGREES)

                    s1 = Square(side_length=0.25).move_to(p1)
                    s2 = Square(side_length=0.25).move_to(p2)
                    self.add(circle, s1, s2)

        Returns
        -------
        :class:`numpy.ndarray`
            The location of the point along the circle's circumference.
        """

        start_angle = angle_of_vector(self.get_points()[0] - self.get_center())
        return self.point_from_proportion((angle - start_angle) / TAU)


class Dot(Circle):
    """A circle with a very small radius.

    Parameters
    ----------
    point : Union[:class:`list`, :class:`numpy.ndarray`], optional
        The location of the dot.
    radius : Optional[:class:`float`]
        The radius of the dot.
    stroke_width : :class:`float`, optional
        The thickness of the outline of the dot.
    fill_opacity : :class:`float`, optional
        The opacity of the dot's fill_colour
    color : :class:`~.Colors`, optional
        The color of the dot.
    kwargs : Any
        Additional arguments to be passed to :class:`Circle`

    Examples
    --------

    .. manim:: DotExample
        :save_last_frame:

        class DotExample(Scene):
            def construct(self):
                dot1 = Dot(point=LEFT, radius=0.08)
                dot2 = Dot(point=ORIGIN)
                dot3 = Dot(point=RIGHT)
                self.add(dot1,dot2,dot3)
    """

    def __init__(
        self,
        point=ORIGIN,
        radius: float = DEFAULT_DOT_RADIUS,
        stroke_width=0,
        fill_opacity=1.0,
        color=WHITE,
        **kwargs,
    ):
        super().__init__(
            arc_center=point,
            radius=radius,
            stroke_width=stroke_width,
            fill_opacity=fill_opacity,
            color=color,
            **kwargs,
        )


class AnnotationDot(Dot):
    """
    A dot with bigger radius and bold stroke to annotate scenes.
    """

    def __init__(
        self,
        radius: float = DEFAULT_DOT_RADIUS * 1.3,
        stroke_width=5,
        stroke_color=WHITE,
        fill_color=BLUE,
        **kwargs,
    ):
        super().__init__(
            radius=radius,
            stroke_width=stroke_width,
            stroke_color=stroke_color,
            fill_color=fill_color,
            **kwargs,
        )


class LabeledDot(Dot):
    """A :class:`Dot` containing a label in its center.

    Parameters
    ----------
    label : Union[:class:`str`, :class:`~.SingleStringMathTex`, :class:`~.Text`, :class:`~.Tex`]
        The label of the :class:`Dot`. This is rendered as :class:`~.MathTex`
        by default (i.e., when passing a :class:`str`), but other classes
        representing rendered strings like :class:`~.Text` or :class:`~.Tex`
        can be passed as well.

    radius : :class:`float`
        The radius of the :class:`Dot`. If ``None`` (the default), the radius
        is calculated based on the size of the ``label``.

    Examples
    --------

    .. manim:: SeveralLabeledDots
        :save_last_frame:

        class SeveralLabeledDots(Scene):
            def construct(self):
                sq = Square(fill_color=RED, fill_opacity=1)
                self.add(sq)
                dot1 = LabeledDot(Tex("42", color=RED))
                dot2 = LabeledDot(MathTex("a", color=GREEN))
                dot3 = LabeledDot(Text("ii", color=BLUE))
                dot4 = LabeledDot("3")
                dot1.next_to(sq, UL)
                dot2.next_to(sq, UR)
                dot3.next_to(sq, DL)
                dot4.next_to(sq, DR)
                self.add(dot1, dot2, dot3, dot4)
    """

    def __init__(self, label, radius=None, **kwargs) -> None:
        if isinstance(label, str):
            from manim import MathTex

            rendered_label = MathTex(label, color=BLACK)
        else:
            rendered_label = label

        if radius is None:
            radius = 0.1 + max(rendered_label.width, rendered_label.height) / 2
        Dot.__init__(self, radius=radius, **kwargs)
        rendered_label.move_to(self.get_center())
        self.add(rendered_label)


class Ellipse(Circle):
    """A circular shape; oval, circle.

    Parameters
    ----------
    width : :class:`float`, optional
       The horizontal width of the ellipse.
    height : :class:`float`, optional
       The vertical height of the ellipse.
    kwargs : Any
       Additional arguments to be passed to :class:`Circle`

    Examples
    --------

    .. manim:: EllipseExample
        :save_last_frame:

        class EllipseExample(Scene):
            def construct(self):
                ellipse_1 = Ellipse(width=2.0, height=4.0, color=BLUE_B)
                ellipse_2 = Ellipse(width=4.0, height=1.0, color=BLUE_D)
                ellipse_group = Group(ellipse_1,ellipse_2).arrange(buff=1)
                self.add(ellipse_group)
    """

    def __init__(self, width=2, height=1, **kwargs):
        super().__init__(**kwargs)
        self.stretch_to_fit_width(width)
        self.stretch_to_fit_height(height)


class AnnularSector(Arc):
    def __init__(
        self,
        inner_radius=1,
        outer_radius=2,
        angle=TAU / 4,
        start_angle=0,
        fill_opacity=1,
        stroke_width=0,
        color=WHITE,
        **kwargs,
    ):
        self.inner_radius = inner_radius
        self.outer_radius = outer_radius
        super().__init__(
            start_angle=start_angle,
            angle=angle,
            fill_opacity=fill_opacity,
            stroke_width=stroke_width,
            color=color,
            **kwargs,
        )

    def generate_points(self):
        inner_arc, outer_arc = [
            Arc(
                start_angle=self.start_angle,
                angle=self.angle,
                radius=radius,
                arc_center=self.arc_center,
            )
            for radius in (self.inner_radius, self.outer_radius)
        ]
        outer_arc.reverse_points()
        self.append_points(inner_arc.get_points())
        self.add_line_to(outer_arc.get_points()[0])
        self.append_points(outer_arc.get_points())
        self.add_line_to(inner_arc.get_points()[0])

    init_points = generate_points


class Sector(AnnularSector):
    def __init__(self, outer_radius=1, inner_radius=0, **kwargs):
        super().__init__(inner_radius=inner_radius, outer_radius=outer_radius, **kwargs)


class Annulus(Circle):
    def __init__(
        self,
        inner_radius=1,
        outer_radius=2,
        fill_opacity=1,
        stroke_width=0,
        color=WHITE,
        mark_paths_closed=False,
        **kwargs,
    ):
        self.mark_paths_closed = mark_paths_closed  # is this even used?
        self.inner_radius = inner_radius
        self.outer_radius = outer_radius
        super().__init__(
            fill_opacity=fill_opacity, stroke_width=stroke_width, color=color, **kwargs
        )

    def generate_points(self):
        self.radius = self.outer_radius
        outer_circle = Circle(radius=self.outer_radius)
        inner_circle = Circle(radius=self.inner_radius)
        inner_circle.reverse_points()
        self.append_points(outer_circle.get_points())
        self.append_points(inner_circle.get_points())
        self.shift(self.arc_center)

    init_points = generate_points


class Line(metaclass=MetaVMobject):
    def __init__(self, start=LEFT, end=RIGHT, buff=0, path_arc=None, **kwargs):
        self.dim = 3
        self.buff = buff
        self.path_arc = path_arc
        self.start = start
        self.end = end
        super().__init__(**kwargs)

    def generate_points(self):
        if self.path_arc:
            arc = ArcBetweenPoints(
                self.start, self.end, angle=self.path_arc, buff=self.buff
            )
            self.set_points(arc.get_points())
        else:
            start, end = get_start_and_end_point(self.start, self.end, self.buff)
            self.set_points_as_corners([start, end])

    init_points = generate_points

    def set_path_arc(self, new_value):
        self.path_arc = new_value
        self.init_points()

<<<<<<< HEAD
    def put_start_and_end_on(
        self,
        start: Union[Sequence[float], Mobject],
        end: Union[Sequence[float], Mobject],
        buff: Optional[float] = None,
        path_arc: Optional[float] = None,
    ):
        """Sets starts and end coordinates of a line."""
        self.start = start
        self.end = end
        if buff is not None:
            self.buff = buff
        if path_arc is not None:
            self.path_arc = path_arc
=======
    def account_for_buff(self, buff):
        if buff == 0:
            return
        #
        if self.path_arc == 0:
            length = self.get_length()
        else:
            length = self.get_arc_length()
        #
        if length < 2 * buff:
            return
        buff_proportion = buff / length
        self.pointwise_become_partial(self, buff_proportion, 1 - buff_proportion)
        return self

    def set_start_and_end_attrs(self, start, end):
        # If either start or end are Mobjects, this
        # gives their centers
        rough_start = self.pointify(start)
        rough_end = self.pointify(end)
        vect = normalize(rough_end - rough_start)
        # Now that we know the direction between them,
        # we can find the appropriate boundary point from
        # start and end, if they're mobjects
        self.start = self.pointify(start, vect)
        self.end = self.pointify(end, -vect)

    def pointify(self, mob_or_point, direction=None):
        if isinstance(mob_or_point, (Mobject, OpenGLMobject)):
            mob = mob_or_point
            if direction is None:
                return mob.get_center()
            else:
                return mob.get_boundary_point(direction)
        return np.array(mob_or_point)

    def put_start_and_end_on(self, start: Sequence[float], end: Sequence[float]):
        """Sets starts and end coordinates of a line.
        Examples
        --------
        .. manim:: LineExample

            class LineExample(Scene):
                def construct(self):
                    d = VGroup()
                    for i in range(0,10):
                        d.add(Dot())
                    d.arrange_in_grid(buff=1)
                    self.add(d)
                    l= Line(d[0], d[1])
                    self.add(l)
                    self.wait()
                    l.put_start_and_end_on(d[1].get_center(), d[2].get_center())
                    self.wait()
                    l.put_start_and_end_on(d[4].get_center(), d[7].get_center())
                    self.wait()
        """
        curr_start, curr_end = self.get_start_and_end()
        if np.all(curr_start == curr_end):
            # TODO, any problems with resetting
            # these attrs?
            self.start = start
            self.end = end
>>>>>>> 8f0b12aa
            self.generate_points()

        return super().put_start_and_end_on(self.start, self.end, self.buff)

    def get_vector(self):
        return self.get_end() - self.get_start()

    def get_unit_vector(self):
        return normalize(self.get_vector())

    def get_angle(self):
        return angle_of_vector(self.get_vector())

    def get_projection(self, point):
        """Return the projection of a point onto the line.

        Examples
        --------
        ::
            >>> import numpy as np
            >>> line = Line(LEFT, RIGHT)
            >>> line.get_projection(np.array([0, 1, 0]))
            array([0., 0., 0.])
        """
        unit_vect = self.get_unit_vector()
        start = self.get_start()
        return start + np.dot(point - start, unit_vect) * unit_vect

    def get_slope(self):
        return np.tan(self.get_angle())

    def set_angle(self, angle, about_point=None):
        if about_point is None:
            about_point = self.get_start()

        self.rotate(
            angle - self.get_angle(),
            about_point=about_point,
        )

        return self

    def set_length(self, length):
        return self.scale(length / self.get_length())

    def set_opacity(self, opacity, family=True):
        # Overwrite default, which would set
        # the fill opacity
        self.set_stroke(opacity=opacity)
        if family:
            for sm in self.submobjects:
                sm.set_opacity(opacity, family)
        return self

    def get_length(self):
        start, end = self.get_start_and_end()
        return np.linalg.norm(start - end)


class DashedLine(Line):
    """A dashed :class:`Line`.

    Parameters
    ----------
    args : Any
        Arguments to be passed to :class:`Line`
    dash_length : :class:`float`, optional
        The length of each individual dash of the line.
    dash_spacing : Optional[:class:`float`]
        No purpose.
    positive_space_ratio : :class:`float`, optional
        The ratio of empty space to dash space. Range of 0-1.
    kwargs : Any
        Additional arguments to be passed to :class:`Line`

    Examples
    --------
    .. manim:: DashedLineExample
        :save_last_frame:

        class DashedLineExample(Scene):
            def construct(self):
                # dash_length increased
                dashed_1 = DashedLine(config.left_side, config.right_side, dash_length=2.0).shift(UP*2)
                # normal
                dashed_2 = DashedLine(config.left_side, config.right_side)
                # positive_space_ratio decreased
                dashed_3 = DashedLine(config.left_side, config.right_side, positive_space_ratio=0.1).shift(DOWN*2)
                self.add(dashed_1, dashed_2, dashed_3)

    See Also
    --------
    :class:`~.DashedVMobject`
    """

    def __init__(
        self,
        *args,
        dash_length=DEFAULT_DASH_LENGTH,
        dash_spacing=None,
        positive_space_ratio=0.5,
        **kwargs,
    ):
        self.dash_length = dash_length
        self.dash_spacing = (dash_spacing,)
        self.positive_space_ratio = positive_space_ratio
        super().__init__(*args, **kwargs)
        dashes = DashedVMobject(
            self,
            num_dashes=self.calculate_num_dashes(),
            positive_space_ratio=positive_space_ratio,
        )
        self.clear_points()
        self.add(*dashes)

    def calculate_num_dashes(self) -> int:
        """Returns the number of dashes in the dashed line.

        Examples
        --------
        ::

            >>> DashedLine().calculate_num_dashes()
            20
        """

        try:
            full_length = self.dash_length / self.positive_space_ratio
            return int(np.ceil(self.get_length() / full_length))
        except ZeroDivisionError:
            return 1

    def calculate_positive_space_ratio(self):
        return fdiv(self.dash_length, self.dash_length + self.dash_spacing)

    def get_start(self) -> np.ndarray:
        """Returns the start point of the line.

        Examples
        --------
        ::

            >>> DashedLine().get_start()
            array([-1.,  0.,  0.])
        """

        if len(self.submobjects) > 0:
            return self.submobjects[0].get_start()
        else:
            return Line.get_start(self)

    def get_end(self) -> np.ndarray:
        """Returns the end point of the line.

        Examples
        --------
        ::

            >>> DashedLine().get_end()
            array([0.99871795, 0.        , 0.        ])
        """

        if len(self.submobjects) > 0:
            return self.submobjects[-1].get_end()
        else:
            return super().get_end()

    def get_first_handle(self) -> np.ndarray:
        """Returns the point of the first handle.

        Examples
        --------
        ::

            >>> DashedLine().get_first_handle()
            array([-0.98333333,  0.        ,  0.        ])
        """

        return self.submobjects[0].get_points()[1]

    def get_last_handle(self) -> np.ndarray:
        """Returns the point of the last handle.

        Examples
        --------
        ::

            >>> DashedLine().get_last_handle()
            array([0.98205128, 0.        , 0.        ])
        """

        return self.submobjects[-1].get_points()[-2]


class TangentLine(Line):
    """Constructs a line tangent to a :class:`~.VMobject` at a specific point.

    Parameters
    ----------
    vmob : :class:`~.VMobject`
        The VMobject on which the tangent line is drawn.
    alpha : :class:`float`
        How far along the shape that the line will be constructed. range: 0-1.
    length : :class:`float`, optional
        Length of the tangent line.
    d_alpha: :class:`float`, optional
        The ``dx`` value
    kwargs : Any
        Additional arguments to be passed to :class:`Line`

    Examples
    --------

    .. manim:: TangentLineExample
        :save_last_frame:

        class TangentLineExample(Scene):
            def construct(self):
                circle = Circle(radius=2)
                line_1 = TangentLine(circle, alpha=0.0, length=4, color=BLUE_D) # right
                line_2 = TangentLine(circle, alpha=0.4, length=4, color=GREEN) # top left
                self.add(circle, line_1, line_2)

    See Also
    --------
    :meth:`~.VMobject.point_from_proportion`
    """

    def __init__(self, vmob, alpha, length=1, d_alpha=1e-6, **kwargs):
        self.length = length
        self.d_alpha = d_alpha
        da = self.d_alpha
        a1 = np.clip(alpha - da, 0, 1)
        a2 = np.clip(alpha + da, 0, 1)
        super().__init__(
            vmob.point_from_proportion(a1), vmob.point_from_proportion(a2), **kwargs
        )
        self.scale(self.length / self.get_length())


class Elbow(VMobject, metaclass=ConvertToOpenGL):
    """Two lines that create a right angle about each other: L-shape.

    Parameters
    ----------
    width : :class:`float`, optional
        The length of the elbow's sides.
    angle : :class:`float`, optional
        The rotation of the elbow.
    kwargs : Any
        Additional arguments to be passed to :class:`~.VMobject`

    Examples
    --------

    .. manim:: ElbowExample
        :save_last_frame:

        class ElbowExample(Scene):
            def construct(self):
                elbow_1 = Elbow()
                elbow_2 = Elbow(width=2.0)
                elbow_3 = Elbow(width=2.0, angle=5*PI/4)

                elbow_group = Group(elbow_1, elbow_2, elbow_3).arrange(buff=1)
                self.add(elbow_group)

    See Also
    --------
    :class:`RightAngle`
    """

    def __init__(self, width=0.2, angle=0, **kwargs):
        self.angle = angle
        super().__init__(**kwargs)
        self.set_points_as_corners([UP, UP + RIGHT, RIGHT])
        self.scale_to_fit_width(width, about_point=ORIGIN)
        self.rotate(self.angle, about_point=ORIGIN)


<<<<<<< HEAD
class CubicBezier(metaclass=MetaVMobject):
=======
class Arrow(Line):
    """An arrow.

    Parameters
    ----------
    args : Any
        Arguments to be passed to :class:`Line`.
    stroke_width : :class:`float`, optional
        The thickness of the arrow. Influenced by :attr:`max_stroke_width_to_length_ratio`.
    buff : :class:`float`, optional
        The distance of the arrow from its start and end points.
    max_tip_length_to_length_ratio : :class:`float`, optional
        :attr:`tip_length` scales with the length of the arrow. Increasing this ratio raises the max value of :attr:`tip_length`.
    max_stroke_width_to_length_ratio : :class:`float`, optional
        :attr:`stroke_width` scales with the length of the arrow. Increasing this ratio ratios the max value of :attr:`stroke_width`.
    preserve_tip_size_when_scaling : :class:`bool`, optional
        No purpose.
    kwargs : Any
        Additional arguments to be passed to :class:`Line`.

    Examples
    --------

    .. manim:: ArrowExample
        :save_last_frame:

        from manim.mobject.geometry import ArrowSquareTip
        class ArrowExample(Scene):
            def construct(self):
                arrow_1 = Arrow(start=RIGHT, end=LEFT, color=GOLD)
                arrow_2 = Arrow(start=RIGHT, end=LEFT, color=GOLD, tip_shape=ArrowSquareTip).shift(DOWN)
                g1 = Group(arrow_1, arrow_2)

                # the effect of buff
                square = Square(color=MAROON_A)
                arrow_3 = Arrow(start=LEFT, end=RIGHT)
                arrow_4 = Arrow(start=LEFT, end=RIGHT, buff=0).next_to(arrow_1, UP)
                g2 = Group(arrow_3, arrow_4, square)

                # a shorter arrow has a shorter tip and smaller stroke width
                arrow_5 = Arrow(start=ORIGIN, end=config.top).shift(LEFT * 4)
                arrow_6 = Arrow(start=config.top + DOWN, end=config.top).shift(LEFT * 3)
                g3 = Group(arrow_5, arrow_6)

                self.add(Group(g1, g2, g3).arrange(buff=2))

    See Also
    --------
    :class:`ArrowTip`
    :class:`CurvedArrow`
    """

    def __init__(
        self,
        *args,
        stroke_width=6,
        buff=MED_SMALL_BUFF,
        max_tip_length_to_length_ratio=0.25,
        max_stroke_width_to_length_ratio=5,
        preserve_tip_size_when_scaling=True,
        **kwargs,
    ):
        self.max_tip_length_to_length_ratio = max_tip_length_to_length_ratio
        self.max_stroke_width_to_length_ratio = max_stroke_width_to_length_ratio
        self.preserve_tip_size_when_scaling = (
            preserve_tip_size_when_scaling  # is this used anywhere
        )
        tip_shape = kwargs.pop("tip_shape", ArrowTriangleFilledTip)
        super().__init__(*args, buff=buff, stroke_width=stroke_width, **kwargs)
        # TODO, should this be affected when
        # Arrow.set_stroke is called?
        self.initial_stroke_width = self.stroke_width
        self.add_tip(tip_shape=tip_shape)
        self.set_stroke_width_from_length()

    def scale(self, factor, scale_tips=False, **kwargs):
        r"""Scale an arrow, but keep stroke width and arrow tip size fixed.

        See Also
        --------
        :meth:`~.Mobject.scale`

        Examples
        --------
        ::

            >>> arrow = Arrow(np.array([-1, -1, 0]), np.array([1, 1, 0]), buff=0)
            >>> scaled_arrow = arrow.scale(2)
            >>> np.round(scaled_arrow.get_start_and_end(), 8) + 0
            array([[-2., -2.,  0.],
                   [ 2.,  2.,  0.]])
            >>> arrow.tip.length == scaled_arrow.tip.length
            True

        Manually scaling the object using the default method
        :meth:`~.Mobject.scale` does not have the same properties::

            >>> new_arrow = Arrow(np.array([-1, -1, 0]), np.array([1, 1, 0]), buff=0)
            >>> another_scaled_arrow = VMobject.scale(new_arrow, 2)
            >>> another_scaled_arrow.tip.length == arrow.tip.length
            False

        """
        if self.get_length() == 0:
            return self

        if scale_tips:
            super().scale(factor, **kwargs)
            self.set_stroke_width_from_length()
            return self

        has_tip = self.has_tip()
        has_start_tip = self.has_start_tip()
        if has_tip or has_start_tip:
            old_tips = self.pop_tips()

        super().scale(factor, **kwargs)
        self.set_stroke_width_from_length()

        if has_tip:
            self.add_tip(tip=old_tips[0])
        if has_start_tip:
            self.add_tip(tip=old_tips[1], at_start=True)
        return self

    def get_normal_vector(self) -> np.ndarray:
        """Returns the normal of a vector.

        Examples
        --------
        ::

            >>> Arrow().get_normal_vector() + 0. # add 0. to avoid negative 0 in output
            array([ 0.,  0., -1.])
        """

        p0, p1, p2 = self.tip.get_start_anchors()[:3]
        return normalize(np.cross(p2 - p1, p1 - p0))

    def reset_normal_vector(self):
        """Resets the normal of a vector"""
        self.normal_vector = self.get_normal_vector()
        return self

    def get_default_tip_length(self) -> float:
        """Returns the default tip_length of the arrow.

        Examples
        --------

        ::

            >>> Arrow().get_default_tip_length()
            0.35
        """

        max_ratio = self.max_tip_length_to_length_ratio
        return min(self.tip_length, max_ratio * self.get_length())

    def set_stroke_width_from_length(self):
        """Used internally. Sets stroke width based on length."""
        max_ratio = self.max_stroke_width_to_length_ratio
        if config.renderer == "opengl":
            self.set_stroke(
                width=min(self.initial_stroke_width, max_ratio * self.get_length()),
                recurse=False,
            )
        else:
            self.set_stroke(
                width=min(self.initial_stroke_width, max_ratio * self.get_length()),
                family=False,
            )
        return self


class Vector(Arrow):
    """A vector specialized for use in graphs.

    Parameters
    ----------
    direction : Union[:class:`list`, :class:`numpy.ndarray`]
        The direction of the arrow.
    buff : :class:`float`
         The distance of the vector from its endpoints.
    kwargs : Any
        Additional arguments to be passed to :class:`Arrow`

    Examples
    --------

    .. manim:: VectorExample
        :save_last_frame:

        class VectorExample(Scene):
            def construct(self):
                plane = NumberPlane()
                vector_1 = Vector([1,2])
                vector_2 = Vector([-5,-2])
                self.add(plane, vector_1, vector_2)
    """

    def __init__(self, direction=RIGHT, buff=0, **kwargs):
        self.buff = buff
        if len(direction) == 2:
            direction = np.hstack([direction, 0])

        super().__init__(ORIGIN, direction, buff=buff, **kwargs)

    def coordinate_label(
        self, integer_labels: bool = True, n_dim: int = 2, color: str = WHITE
    ):
        """Creates a label based on the coordinates of the vector.

        Parameters
        ----------
        integer_labels
            Whether or not to round the coordinates to integers.
        n_dim
            The number of dimensions of the vector.
        color
            The color of the label.

        Examples
        --------

        .. manim VectorCoordinateLabel
            :save_last_frame:

            class VectorCoordinateLabel(Scene):
                def construct(self):
                    plane = NumberPlane()

                    vect_1 = Vector([1, 2])
                    vect_2 = Vector([-3, -2])
                    label_1 = vect1.coordinate_label()
                    label_2 = vect2.coordinate_label(color=YELLOW)

                    self.add(plane, vect_1, vect_2, label_1, label_2)
        """
        # avoiding circular imports
        from .matrix import Matrix

        vect = np.array(self.get_end())
        if integer_labels:
            vect = np.round(vect).astype(int)
        vect = vect[:n_dim]
        vect = vect.reshape((n_dim, 1))

        label = Matrix(vect)
        label.scale(LARGE_BUFF - 0.2)

        shift_dir = np.array(self.get_end())
        if shift_dir[0] >= 0:  # Pointing right
            shift_dir -= label.get_left() + DEFAULT_MOBJECT_TO_MOBJECT_BUFFER * LEFT
        else:  # Pointing left
            shift_dir -= label.get_right() + DEFAULT_MOBJECT_TO_MOBJECT_BUFFER * RIGHT
        label.shift(shift_dir)
        label.set_color(color)
        return label


class DoubleArrow(Arrow):
    """An arrow with tips on both ends.

    Parameters
    ----------
    args : Any
        Arguments to be passed to :class:`Arrow`
    kwargs : Any
        Additional arguments to be passed to :class:`Arrow`

    Examples
    --------

    .. manim:: DoubleArrowExample
        :save_last_frame:

        from manim.mobject.geometry import ArrowCircleFilledTip
        class DoubleArrowExample(Scene):
            def construct(self):
                circle = Circle(radius=2.0)
                d_arrow = DoubleArrow(start=circle.get_left(), end=circle.get_right())
                d_arrow_2 = DoubleArrow(tip_shape_end=ArrowCircleFilledTip, tip_shape_start=ArrowCircleFilledTip)
                group = Group(Group(circle, d_arrow), d_arrow_2).arrange(UP, buff=1)
                self.add(group)

    See Also
    --------
    :class:`ArrowTip`
    :class:`CurvedDoubleArrow`
    """

    def __init__(self, *args, **kwargs):
        if "tip_shape_end" in kwargs:
            kwargs["tip_shape"] = kwargs.pop("tip_shape_end")
        tip_shape_start = kwargs.pop("tip_shape_start", ArrowTriangleFilledTip)
        super().__init__(*args, **kwargs)
        self.add_tip(at_start=True, tip_shape=tip_shape_start)


class CubicBezier(VMobject, metaclass=ConvertToOpenGL):
>>>>>>> 8f0b12aa
    """
    Example
    -------

    .. manim:: BezierSplineExample
        :save_last_frame:

        class BezierSplineExample(Scene):
            def construct(self):
                p1 = np.array([-3, 1, 0])
                p1b = p1 + [1, 0, 0]
                d1 = Dot(point=p1).set_color(BLUE)
                l1 = Line(p1, p1b)
                p2 = np.array([3, -1, 0])
                p2b = p2 - [1, 0, 0]
                d2 = Dot(point=p2).set_color(RED)
                l2 = Line(p2, p2b)
                bezier = CubicBezier(p1b, p1b + 3 * RIGHT, p2b - 3 * RIGHT, p2b)
                self.add(l1, d1, l2, d2, bezier)

    """

    def __init__(self, start_anchor, start_handle, end_handle, end_anchor, **kwargs):
        super().__init__(**kwargs)
        self.add_cubic_bezier_curve(start_anchor, start_handle, end_handle, end_anchor)


class Polygram(VMobject, metaclass=ConvertToOpenGL):
    """A generalized :class:`Polygon`, allowing for disconnected sets of edges.

    Parameters
    ----------
    vertex_groups
        The groups of vertices making up the :class:`Polygram`.

        The first vertex in each group is repeated to close the shape.
        Each point must be 3-dimensional: ``[x,y,z]``
    color
        The color of the :class:`Polygram`.
    kwargs
        Forwarded to the parent constructor.

    Examples
    --------
    .. manim:: PolygramExample

        import numpy as np

        class PolygramExample(Scene):
            def construct(self):
                hexagram = Polygram(
                    [[0, 2, 0], [-np.sqrt(3), -1, 0], [np.sqrt(3), -1, 0]],
                    [[-np.sqrt(3), 1, 0], [0, -2, 0], [np.sqrt(3), 1, 0]],
                )
                self.add(hexagram)

                dot = Dot()
                self.play(MoveAlongPath(dot, hexagram), run_time=5, rate_func=linear)
                self.remove(dot)
                self.wait()


    """

    def __init__(self, *vertex_groups: Iterable[Sequence[float]], color=BLUE, **kwargs):
        super().__init__(color=color, **kwargs)

        for vertices in vertex_groups:
            # Allow any iterable to be passed
            vertices = iter(vertices)
            first_vertex = next(vertices)
            first_vertex = np.array(first_vertex)

            self.start_new_path(first_vertex)
            self.add_points_as_corners(
                [*[np.array(vertex) for vertex in vertices], first_vertex]
            )

    def get_vertices(self) -> np.ndarray:
        """Gets the vertices of the :class:`Polygram`.

        Returns
        -------
        :class:`numpy.ndarray`
            The vertices of the :class:`Polygram`.

        Examples
        --------
        ::

            >>> sq = Square()
            >>> sq.get_vertices()
            array([[ 1.,  1.,  0.],
                   [-1.,  1.,  0.],
                   [-1., -1.,  0.],
                   [ 1., -1.,  0.]])
        """

        return self.get_start_anchors()

    def get_vertex_groups(self) -> np.ndarray:
        """Gets the vertex groups of the :class:`Polygram`.

        Returns
        -------
        :class:`numpy.ndarray`
            The vertex groups of the :class:`Polygram`.

        Examples
        --------
        ::

            >>> poly = Polygram([ORIGIN, RIGHT, UP], [LEFT, LEFT + UP, 2 * LEFT])
            >>> poly.get_vertex_groups()
            array([[[ 0.,  0.,  0.],
                    [ 1.,  0.,  0.],
                    [ 0.,  1.,  0.]],
            <BLANKLINE>
                   [[-1.,  0.,  0.],
                    [-1.,  1.,  0.],
                    [-2.,  0.,  0.]]])
        """

        vertex_groups = []

        group = []
        for start, end in zip(self.get_start_anchors(), self.get_end_anchors()):
            group.append(start)

            if self.consider_points_equals(end, group[0]):
                vertex_groups.append(group)
                group = []

        return np.array(vertex_groups)

    def round_corners(self, radius: float = 0.5):
        """Rounds off the corners of the :class:`Polygram`.

        Parameters
        ----------
        radius
            The curvature of the corners of the :class:`Polygram`.

        Examples
        --------

        .. manim:: PolygramRoundCorners
            :save_last_frame:

            class PolygramRoundCorners(Scene):
                def construct(self):
                    star = Star(outer_radius=2)

                    shapes = VGroup(star)
                    shapes.add(star.copy().round_corners(radius=0.1))
                    shapes.add(star.copy().round_corners(radius=0.25))

                    shapes.arrange(RIGHT)
                    self.add(shapes)

        See Also
        --------
        :class:`RoundedRectangle`
        """

        if radius == 0:
            return self

        new_points = []

        for vertices in self.get_vertex_groups():
            arcs = []
            for v1, v2, v3 in adjacent_n_tuples(vertices, 3):
                vect1 = v2 - v1
                vect2 = v3 - v2
                unit_vect1 = normalize(vect1)
                unit_vect2 = normalize(vect2)

                angle = angle_between_vectors(vect1, vect2)
                # Negative radius gives concave curves
                angle *= np.sign(radius)

                # Distance between vertex and start of the arc
                cut_off_length = radius * np.tan(angle / 2)

                # Determines counterclockwise vs. clockwise
                sign = np.sign(np.cross(vect1, vect2)[2])

                arc = ArcBetweenPoints(
                    v2 - unit_vect1 * cut_off_length,
                    v2 + unit_vect2 * cut_off_length,
                    angle=sign * angle,
                )
                arcs.append(arc)

            # To ensure that we loop through starting with last
            arcs = [arcs[-1], *arcs[:-1]]
            for arc1, arc2 in adjacent_pairs(arcs):
                new_points.extend(arc1.get_points())

                line = Line(arc1.get_end(), arc2.get_start())

                # Make sure anchors are evenly distributed
                len_ratio = line.get_length() / arc1.get_arc_length()

                line.insert_n_curves(int(arc1.get_num_curves() * len_ratio))

                new_points.extend(line.get_points())

        self.set_points(new_points)

        return self


class Polygon(Polygram):
    """A shape consisting of one closed loop of vertices.

    Parameters
    ----------
    vertices
        The vertices of the :class:`Polygon`.
    kwargs
        Forwarded to the parent constructor.

    Examples
    --------

    .. manim:: PolygonExample
        :save_last_frame:

        class PolygonExample(Scene):
            def construct(self):
                isosceles = Polygon([-5, 1.5, 0], [-2, 1.5, 0], [-3.5, -2, 0])
                position_list = [
                    [4, 1, 0],  # middle right
                    [4, -2.5, 0],  # bottom right
                    [0, -2.5, 0],  # bottom left
                    [0, 3, 0],  # top left
                    [2, 1, 0],  # middle
                    [4, 3, 0],  # top right
                ]
                square_and_triangles = Polygon(*position_list, color=PURPLE_B)
                self.add(isosceles, square_and_triangles)
    """

    def __init__(self, *vertices: Sequence[float], **kwargs):
        super().__init__(vertices, **kwargs)


class RegularPolygram(Polygram):
    """A :class:`Polygram` with regularly spaced vertices.

    Parameters
    ----------
    num_vertices
        The number of vertices.
    density
        The density of the :class:`RegularPolygram`.

        Can be thought of as how many vertices to hop
        to draw a line between them. Every ``density``-th
        vertex is connected.
    radius
        The radius of the circle that the vertices are placed on.
    start_angle
        The angle the vertices start at; the rotation of
        the :class:`RegularPolygram`.
    kwargs
        Forwarded to the parent constructor.

    Examples
    --------
    .. manim:: RegularPolygramExample
        :save_last_frame:

        class RegularPolygramExample(Scene):
            def construct(self):
                pentagram = RegularPolygram(5, radius=2)
                self.add(pentagram)
    """

    def __init__(
        self,
        num_vertices: int,
        *,
        density: int = 2,
        radius: float = 1,
        start_angle: Optional[float] = None,
        **kwargs,
    ):
        # Regular polygrams can be expressed by the number of their vertices
        # and their density. This relation can be expressed as its Schläfli
        # symbol: {num_vertices/density}.
        #
        # For instance, a pentagon can be expressed as {5/1} or just {5}.
        # A pentagram, however, can be expressed as {5/2}.
        # A hexagram *would* be expressed as {6/2}, except that 6 and 2
        # are not coprime, and it can be simplified to 2{3}, which corresponds
        # to the fact that a hexagram is actually made up of 2 triangles.
        #
        # See https://en.wikipedia.org/wiki/Polygram_(geometry)#Generalized_regular_polygons
        # for more information.

        num_gons = np.gcd(num_vertices, density)
        num_vertices //= num_gons
        density //= num_gons

        # Utility function for generating the individual
        # polygon vertices.
        def gen_polygon_vertices(start_angle):
            reg_vertices, start_angle = regular_vertices(
                num_vertices, radius=radius, start_angle=start_angle
            )

            vertices = []
            i = 0
            while True:
                vertices.append(reg_vertices[i])

                i += density
                i %= num_vertices
                if i == 0:
                    break

            return vertices, start_angle

        first_group, self.start_angle = gen_polygon_vertices(start_angle)
        vertex_groups = [first_group]

        for i in range(1, num_gons):
            start_angle = self.start_angle + (i / num_gons) * TAU / num_vertices
            group, _ = gen_polygon_vertices(start_angle)

            vertex_groups.append(group)

        super().__init__(*vertex_groups, **kwargs)


class RegularPolygon(RegularPolygram):
    """An n-sided regular :class:`Polygon`.

    Parameters
    ----------
    n
        The number of sides of the :class:`RegularPolygon`.
    kwargs
        Forwarded to the parent constructor.

    Examples
    --------

    .. manim:: RegularPolygonExample
        :save_last_frame:

        class RegularPolygonExample(Scene):
            def construct(self):
                poly_1 = RegularPolygon(n=6)
                poly_2 = RegularPolygon(n=6, start_angle=30*DEGREES, color=GREEN)
                poly_3 = RegularPolygon(n=10, color=RED)

                poly_group = Group(poly_1, poly_2, poly_3).scale(1.5).arrange(buff=1)
                self.add(poly_group)
    """

    def __init__(self, n: int = 6, **kwargs):
        super().__init__(n, density=1, **kwargs)


class Star(Polygon):
    """A regular polygram without the intersecting lines.

    Parameters
    ----------
    n
        How many points on the :class:`Star`.
    outer_radius
        The radius of the circle that the outer vertices are placed on.
    inner_radius
        The radius of the circle that the inner vertices are placed on.

        If unspecified, the inner radius will be
        calculated such that the edges of the :class:`Star`
        perfectly follow the edges of its :class:`RegularPolygram`
        counterpart.
    density
        The density of the :class:`Star`. Only used if
        ``inner_radius`` is unspecified.

        See :class:`RegularPolygram` for more information.
    start_angle
        The angle the vertices start at; the rotation of
        the :class:`Star`.
    kwargs
        Forwardeds to the parent constructor.

    Raises
    ------
    :exc:`ValueError`
        If ``inner_radius`` is unspecified and ``density``
        is not in the range ``[1, n/2)``.

    Examples
    --------
    .. manim:: StarExample
        :save_as_gif:

        class StarExample(Scene):
            def construct(self):
                pentagram = RegularPolygram(5, radius=2)
                star = Star(outer_radius=2, color=RED)

                self.add(pentagram)
                self.play(Create(star), run_time=3)
                self.play(FadeOut(star), run_time=2)

    .. manim:: DifferentDensitiesExample
        :save_last_frame:

        class DifferentDensitiesExample(Scene):
            def construct(self):
                density_2 = Star(7, outer_radius=2, density=2, color=RED)
                density_3 = Star(7, outer_radius=2, density=3, color=PURPLE)

                self.add(VGroup(density_2, density_3).arrange(RIGHT))

    """

    def __init__(
        self,
        n: int = 5,
        *,
        outer_radius: float = 1,
        inner_radius: Optional[float] = None,
        density: int = 2,
        start_angle: Optional[float] = TAU / 4,
        **kwargs,
    ):
        inner_angle = TAU / (2 * n)

        if inner_radius is None:
            # See https://math.stackexchange.com/a/2136292 for an
            # overview of how to calculate the inner radius of a
            # perfect star.

            if density <= 0 or density >= n / 2:
                raise ValueError(
                    f"Incompatible density {density} for number of points {n}"
                )

            outer_angle = TAU * density / n
            inverse_x = 1 - np.tan(inner_angle) * (
                (np.cos(outer_angle) - 1) / np.sin(outer_angle)
            )

            inner_radius = outer_radius / (np.cos(inner_angle) * inverse_x)

        outer_vertices, self.start_angle = regular_vertices(
            n, radius=outer_radius, start_angle=start_angle
        )
        inner_vertices, _ = regular_vertices(
            n, radius=inner_radius, start_angle=self.start_angle + inner_angle
        )

        vertices = []
        for pair in zip(outer_vertices, inner_vertices):
            vertices.extend(pair)

        super().__init__(*vertices, **kwargs)


class ArcPolygon(VMobject, metaclass=ConvertToOpenGL):
    """A generalized polygon allowing for points to be connected with arcs.

    This version tries to stick close to the way :class:`Polygon` is used. Points
    can be passed to it directly which are used to generate the according arcs
    (using :class:`ArcBetweenPoints`). An angle or radius can be passed to it to
    use across all arcs, but to configure arcs individually an ``arc_config`` list
    has to be passed with the syntax explained below.

    .. tip::

        Two instances of :class:`ArcPolygon` can be transformed properly into one
        another as well. Be advised that any arc initialized with ``angle=0``
        will actually be a straight line, so if a straight section should seamlessly
        transform into an arced section or vice versa, initialize the straight section
        with a negligible angle instead (such as ``angle=0.0001``).

    There is an alternative version (:class:`ArcPolygonFromArcs`) that is instantiated
    with pre-defined arcs.

    See Also
    --------
    :class:`ArcPolygonFromArcs`

    Parameters
    ----------
    vertices : Union[:class:`list`, :class:`np.array`]
        A list of vertices, start and end points for the arc segments.
    angle : :class:`float`
        The angle used for constructing the arcs. If no other parameters
        are set, this angle is used to construct all arcs.
    radius : Optional[:class:`float`]
        The circle radius used to construct the arcs. If specified,
        overrides the specified ``angle``.
    arc_config : Optional[Union[List[:class:`dict`]], :class:`dict`]
        When passing a ``dict``, its content will be passed as keyword
        arguments to :class:`~.ArcBetweenPoints`. Otherwise, a list
        of dictionaries containing values that are passed as keyword
        arguments for every individual arc can be passed.
    kwargs
        Further keyword arguments that are passed to the constructor of
        :class:`~.VMobject`.

    Attributes
    ----------
    arcs : :class:`list`
        The arcs created from the input parameters::

            >>> from manim import ArcPolygon
            >>> ap = ArcPolygon([0, 0, 0], [2, 0, 0], [0, 2, 0])
            >>> ap.arcs
            [ArcBetweenPoints, ArcBetweenPoints, ArcBetweenPoints]

    Examples
    --------

    .. manim:: SeveralArcPolygons

        class SeveralArcPolygons(Scene):
            def construct(self):
                a = [0, 0, 0]
                b = [2, 0, 0]
                c = [0, 2, 0]
                ap1 = ArcPolygon(a, b, c, radius=2)
                ap2 = ArcPolygon(a, b, c, angle=45*DEGREES)
                ap3 = ArcPolygon(a, b, c, arc_config={'radius': 1.7, 'color': RED})
                ap4 = ArcPolygon(a, b, c, color=RED, fill_opacity=1,
                                            arc_config=[{'radius': 1.7, 'color': RED},
                                            {'angle': 20*DEGREES, 'color': BLUE},
                                            {'radius': 1}])
                ap_group = VGroup(ap1, ap2, ap3, ap4).arrange()
                self.play(*[Create(ap) for ap in [ap1, ap2, ap3, ap4]])
                self.wait()

    For further examples see :class:`ArcPolygonFromArcs`.
    """

    def __init__(self, *vertices, angle=PI / 4, radius=None, arc_config=None, **kwargs):
        n = len(vertices)
        point_pairs = [(vertices[k], vertices[(k + 1) % n]) for k in range(n)]

        if not arc_config:
            if radius:
                all_arc_configs = [{"radius": radius} for pair in point_pairs]
            else:
                all_arc_configs = [{"angle": angle} for pair in point_pairs]
        elif isinstance(arc_config, dict):
            all_arc_configs = [arc_config for pair in point_pairs]
        else:
            assert len(arc_config) == n
            all_arc_configs = arc_config

        arcs = [
            ArcBetweenPoints(*pair, **conf)
            for (pair, conf) in zip(point_pairs, all_arc_configs)
        ]

        super().__init__(**kwargs)
        # Adding the arcs like this makes ArcPolygon double as a VGroup.
        # Also makes changes to the ArcPolygon, such as scaling, affect
        # the arcs, so that their new values are usable.
        self.add(*arcs)
        for arc in arcs:
            self.append_points(arc.get_points())

        # This enables the use of ArcPolygon.arcs as a convenience
        # because ArcPolygon[0] returns itself, not the first Arc.
        self.arcs = arcs


class ArcPolygonFromArcs(VMobject, metaclass=ConvertToOpenGL):
    """A generalized polygon allowing for points to be connected with arcs.

    This version takes in pre-defined arcs to generate the arcpolygon and introduces
    little new syntax. However unlike :class:`Polygon` it can't be created with points
    directly.

    For proper appearance the passed arcs should connect seamlessly:
    ``[a,b][b,c][c,a]``

    If there are any gaps between the arcs, those will be filled in
    with straight lines, which can be used deliberately for any straight
    sections. Arcs can also be passed as straight lines such as an arc
    initialized with ``angle=0``.

    .. tip::

        Two instances of :class:`ArcPolygon` can be transformed properly into
        one another as well. Be advised that any arc initialized with ``angle=0``
        will actually be a straight line, so if a straight section should seamlessly
        transform into an arced section or vice versa, initialize the straight
        section with a negligible angle instead (such as ``angle=0.0001``).

    There is an alternative version (:class:`ArcPolygon`) that can be instantiated
    with points.

    See Also
    --------
    :class:`ArcPolygon`

    Parameters
    ----------
    arcs : Union[:class:`Arc`, :class:`ArcBetweenPoints`]
        These are the arcs from which the arcpolygon is assembled.
    kwargs
        Keyword arguments that are passed to the constructor of
        :class:`~.VMobject`. Affects how the ArcPolygon itself is drawn,
        but doesn't affect passed arcs.

    Attributes
    ----------
    arcs : :class:`list`
        The arcs used to initialize the ArcPolygonFromArcs::

            >>> from manim import ArcPolygonFromArcs, Arc, ArcBetweenPoints
            >>> ap = ArcPolygonFromArcs(Arc(), ArcBetweenPoints([1,0,0], [0,1,0]), Arc())
            >>> ap.arcs
            [Arc, ArcBetweenPoints, Arc]

    Examples
    --------
    One example of an arcpolygon is the Reuleaux triangle.
    Instead of 3 straight lines connecting the outer points,
    a Reuleaux triangle has 3 arcs connecting those points,
    making a shape with constant width.

    Passed arcs are stored as submobjects in the arcpolygon.
    This means that the arcs are changed along with the arcpolygon,
    for example when it's shifted, and these arcs can be manipulated
    after the arcpolygon has been initialized.

    Also both the arcs contained in an :class:`~.ArcPolygonFromArcs`, as well as the
    arcpolygon itself are drawn, which affects draw time in :class:`~.Create`
    for example. In most cases the arcs themselves don't
    need to be drawn, in which case they can be passed as invisible.

    .. manim:: ArcPolygonExample

        class ArcPolygonExample(Scene):
            def construct(self):
                arc_conf = {"stroke_width": 0}
                poly_conf = {"stroke_width": 10, "stroke_color": BLUE,
                      "fill_opacity": 1, "color": PURPLE}
                a = [-1, 0, 0]
                b = [1, 0, 0]
                c = [0, np.sqrt(3), 0]
                arc0 = ArcBetweenPoints(a, b, radius=2, **arc_conf)
                arc1 = ArcBetweenPoints(b, c, radius=2, **arc_conf)
                arc2 = ArcBetweenPoints(c, a, radius=2, **arc_conf)
                reuleaux_tri = ArcPolygonFromArcs(arc0, arc1, arc2, **poly_conf)
                self.play(FadeIn(reuleaux_tri))
                self.wait(2)

    The arcpolygon itself can also be hidden so that instead only the contained
    arcs are drawn. This can be used to easily debug arcs or to highlight them.

    .. manim:: ArcPolygonExample2

        class ArcPolygonExample2(Scene):
            def construct(self):
                arc_conf = {"stroke_width": 3, "stroke_color": BLUE,
                    "fill_opacity": 0.5, "color": GREEN}
                poly_conf = {"color": None}
                a = [-1, 0, 0]
                b = [1, 0, 0]
                c = [0, np.sqrt(3), 0]
                arc0 = ArcBetweenPoints(a, b, radius=2, **arc_conf)
                arc1 = ArcBetweenPoints(b, c, radius=2, **arc_conf)
                arc2 = ArcBetweenPoints(c, a, radius=2, stroke_color=RED)
                reuleaux_tri = ArcPolygonFromArcs(arc0, arc1, arc2, **poly_conf)
                self.play(FadeIn(reuleaux_tri))
                self.wait(2)

    """

    def __init__(self, *arcs, **kwargs):
        if not all(isinstance(m, (Arc, ArcBetweenPoints)) for m in arcs):
            raise ValueError(
                "All ArcPolygon submobjects must be of type Arc/ArcBetweenPoints"
            )
        super().__init__(**kwargs)
        # Adding the arcs like this makes ArcPolygonFromArcs double as a VGroup.
        # Also makes changes to the ArcPolygonFromArcs, such as scaling, affect
        # the arcs, so that their new values are usable.
        self.add(*arcs)
        # This enables the use of ArcPolygonFromArcs.arcs as a convenience
        # because ArcPolygonFromArcs[0] returns itself, not the first Arc.
        self.arcs = [*arcs]
        for arc1, arc2 in adjacent_pairs(arcs):
            self.append_points(arc1.points)
            line = Line(arc1.get_end(), arc2.get_start())
            len_ratio = line.get_length() / arc1.get_arc_length()
            if math.isnan(len_ratio) or math.isinf(len_ratio):
                continue
            line.insert_n_curves(int(arc1.get_num_curves() * len_ratio))
            self.append_points(line.get_points())


class Triangle(RegularPolygon):
    """An equilateral triangle.

    Parameters
    ----------
    kwargs : Any
        Additional arguments to be passed to :class:`RegularPolygon`

    Examples
    --------

    .. manim:: TriangleExample
        :save_last_frame:

        class TriangleExample(Scene):
            def construct(self):
                triangle_1 = Triangle()
                triangle_2 = Triangle().scale(2).rotate(60*DEGREES)
                tri_group = Group(triangle_1, triangle_2).arrange(buff=1)
                self.add(tri_group)
    """

    def __init__(self, **kwargs):
        super().__init__(n=3, **kwargs)


class Rectangle(Polygon):
    """A quadrilateral with two sets of parallel sides.

    Parameters
    ----------
    color : :class:`~.Colors`, optional
        The color of the rectangle.
    height : :class:`float`, optional
        The vertical height of the rectangle.
    width : :class:`float`, optional
        The horizontal width of the rectangle.
    grid_xstep : :class:`float`, optional
        Space between vertical grid lines.
    grid_ystep : :class:`float`, optional
        Space between horizontal grid lines.
    mark_paths_closed : :class:`bool`, optional
        No purpose.
    close_new_points : :class:`bool`, optional
        No purpose.
    kwargs : Any
        Additional arguments to be passed to :class:`Polygon`

    Examples
    ----------

    .. manim:: RectangleExample
        :save_last_frame:

        class RectangleExample(Scene):
            def construct(self):
                rect1 = Rectangle(width=4.0, height=2.0, grid_xstep=1.0, grid_ystep=0.5)
                rect2 = Rectangle(width=1.0, height=4.0)

                rects = Group(rect1,rect2).arrange(buff=1)
                self.add(rects)
    """

    def __init__(
        self,
        color: Color = WHITE,
        height: float = 2.0,
        width: float = 4.0,
        grid_xstep: Optional[float] = None,
        grid_ystep: Optional[float] = None,
        mark_paths_closed=True,
        close_new_points=True,
        **kwargs,
    ):
        self.mark_paths_closed = mark_paths_closed
        self.close_new_points = close_new_points
        super().__init__(UR, UL, DL, DR, color=color, **kwargs)
        self.stretch_to_fit_width(width)
        self.stretch_to_fit_height(height)
        v = self.get_vertices()
        if grid_xstep is not None:
            grid_xstep = abs(grid_xstep)
            count = int(width / grid_xstep)
            grid = VGroup(
                *[
                    Line(
                        v[1] + i * grid_xstep * RIGHT,
                        v[1] + i * grid_xstep * RIGHT + height * DOWN,
                        color=color,
                    )
                    for i in range(1, count)
                ]
            )
            self.add(grid)
        if grid_ystep is not None:
            grid_ystep = abs(grid_ystep)
            count = int(height / grid_ystep)
            grid = VGroup(
                *[
                    Line(
                        v[1] + i * grid_ystep * DOWN,
                        v[1] + i * grid_ystep * DOWN + width * RIGHT,
                        color=color,
                    )
                    for i in range(1, count)
                ]
            )
            self.add(grid)


class Square(Rectangle):
    """A rectangle with equal side lengths.

    Parameters
    ----------
    side_length : :class:`float`, optional
        The length of the sides of the square.
    kwargs : Any
        Additional arguments to be passed to :class:`Square`

    Examples
    --------

    .. manim:: SquareExample
        :save_last_frame:

        class SquareExample(Scene):
            def construct(self):
                square_1 = Square(side_length=2.0).shift(DOWN)
                square_2 = Square(side_length=1.0).next_to(square_1, direction=UP)
                square_3 = Square(side_length=0.5).next_to(square_2, direction=UP)
                self.add(square_1, square_2, square_3)
    """

    def __init__(self, side_length=2.0, **kwargs):
        self.side_length = side_length
        super().__init__(height=side_length, width=side_length, **kwargs)


class RoundedRectangle(Rectangle):
    """A rectangle with rounded corners.

    Parameters
    ----------
    corner_radius : :class:`float`, optional
        The curvature of the corners of the rectangle.
    kwargs : Any
        Additional arguments to be passed to :class:`Rectangle`

    Examples
    --------

    .. manim:: RoundedRectangleExample
        :save_last_frame:

        class RoundedRectangleExample(Scene):
            def construct(self):
                rect_1 = RoundedRectangle(corner_radius=0.5)
                rect_2 = RoundedRectangle(corner_radius=1.5, height=4.0, width=4.0)

                rect_group = Group(rect_1, rect_2).arrange(buff=1)
                self.add(rect_group)
    """

    def __init__(self, corner_radius=0.5, **kwargs):
        self.corner_radius = corner_radius
        super().__init__(**kwargs)
        self.round_corners(self.corner_radius)


<<<<<<< HEAD
class Cutout(metaclass=MetaVMobject):
=======
class ArrowTip(VMobject, metaclass=ConvertToOpenGL):
    r"""Base class for arrow tips.

    See Also
    --------
    :class:`ArrowTriangleTip`
    :class:`ArrowTriangleFilledTip`
    :class:`ArrowCircleTip`
    :class:`ArrowCircleFilledTip`
    :class:`ArrowSquareTip`
    :class:`ArrowSquareFilledTip`

    Examples
    --------
    Cannot be used directly, only intended for inheritance::

        >>> tip = ArrowTip()
        Traceback (most recent call last):
        ...
        NotImplementedError: Has to be implemented in inheriting subclasses.

    Instead, use one of the pre-defined ones, or make
    a custom one like this:

    .. manim:: CustomTipExample

        >>> class MyCustomArrowTip(ArrowTip, RegularPolygon):
        ...     def __init__(self, **kwargs):
        ...         RegularPolygon.__init__(self, n=5, **kwargs)
        ...         length = 0.35
        ...         self.width = length
        ...         self.stretch_to_fit_height(length)
        >>> arr = Arrow(np.array([-2, -2, 0]), np.array([2, 2, 0]),
        ...             tip_shape=MyCustomArrowTip)
        >>> isinstance(arr.tip, RegularPolygon)
        True
        >>> from manim import Scene
        >>> class CustomTipExample(Scene):
        ...     def construct(self):
        ...         self.play(Create(arr))

    Using a class inherited from :class:`ArrowTip` to get a non-filled
    tip is a shorthand to manually specifying the arrow tip style as follows::

        >>> arrow = Arrow(np.array([0, 0, 0]), np.array([1, 1, 0]),
        ...               tip_style={'fill_opacity': 0, 'stroke_width': 3})

    The following example illustrates the usage of all of the predefined
    arrow tips.

    .. manim:: ArrowTipsShowcase
        :save_last_frame:

        from manim.mobject.geometry import ArrowTriangleTip, ArrowSquareTip, ArrowSquareFilledTip,\
                                        ArrowCircleTip, ArrowCircleFilledTip
        class ArrowTipsShowcase(Scene):
            def construct(self):
                a00 = Arrow(start=[-2, 3, 0], end=[2, 3, 0], color=YELLOW)
                a11 = Arrow(start=[-2, 2, 0], end=[2, 2, 0], tip_shape=ArrowTriangleTip)
                a12 = Arrow(start=[-2, 1, 0], end=[2, 1, 0])
                a21 = Arrow(start=[-2, 0, 0], end=[2, 0, 0], tip_shape=ArrowSquareTip)
                a22 = Arrow([-2, -1, 0], [2, -1, 0], tip_shape=ArrowSquareFilledTip)
                a31 = Arrow([-2, -2, 0], [2, -2, 0], tip_shape=ArrowCircleTip)
                a32 = Arrow([-2, -3, 0], [2, -3, 0], tip_shape=ArrowCircleFilledTip)
                b11 = a11.copy().scale(0.5, scale_tips=True).next_to(a11, RIGHT)
                b12 = a12.copy().scale(0.5, scale_tips=True).next_to(a12, RIGHT)
                b21 = a21.copy().scale(0.5, scale_tips=True).next_to(a21, RIGHT)
                self.add(a00, a11, a12, a21, a22, a31, a32, b11, b12, b21)

    """

    def __init__(self, *args, **kwargs):
        raise NotImplementedError("Has to be implemented in inheriting subclasses.")

    @property
    def base(self):
        r"""The base point of the arrow tip.

        This is the point connecting to the arrow line.

        Examples
        --------
        ::

            >>> arrow = Arrow(np.array([0, 0, 0]), np.array([2, 0, 0]), buff=0)
            >>> arrow.tip.base.round(2) + 0.  # add 0. to avoid negative 0 in output
            array([1.65, 0.  , 0.  ])

        """
        return self.point_from_proportion(0.5)

    @property
    def tip_point(self):
        r"""The tip point of the arrow tip.

        Examples
        --------
        ::

            >>> arrow = Arrow(np.array([0, 0, 0]), np.array([2, 0, 0]), buff=0)
            >>> arrow.tip.tip_point.round(2) + 0.
            array([2., 0., 0.])

        """
        return self.get_points()[0]

    @property
    def vector(self):
        r"""The vector pointing from the base point to the tip point.

        Examples
        --------
        ::

            >>> arrow = Arrow(np.array([0, 0, 0]), np.array([2, 2, 0]), buff=0)
            >>> arrow.tip.vector.round(2) + 0.
            array([0.25, 0.25, 0.  ])

        """
        return self.tip_point - self.base

    @property
    def tip_angle(self):
        r"""The angle of the arrow tip.

        Examples
        --------
        ::

            >>> arrow = Arrow(np.array([0, 0, 0]), np.array([1, 1, 0]), buff=0)
            >>> round(arrow.tip.tip_angle, 5) == round(PI/4, 5)
            True

        """
        return angle_of_vector(self.vector)

    @property
    def length(self):
        r"""The length of the arrow tip.

        Examples
        --------
        ::

            >>> arrow = Arrow(np.array([0, 0, 0]), np.array([1, 2, 0]))
            >>> round(arrow.tip.length, 3)
            0.35

        """
        return np.linalg.norm(self.vector)


class ArrowTriangleTip(ArrowTip, Triangle):
    r"""Triangular arrow tip."""

    def __init__(
        self,
        fill_opacity=0,
        stroke_width=3,
        length=DEFAULT_ARROW_TIP_LENGTH,
        start_angle=PI,
        **kwargs,
    ):
        Triangle.__init__(
            self,
            fill_opacity=fill_opacity,
            stroke_width=stroke_width,
            start_angle=start_angle,
            **kwargs,
        )
        self.width = length
        self.stretch_to_fit_height(length)


class ArrowTriangleFilledTip(ArrowTriangleTip):
    r"""Triangular arrow tip with filled tip.

    This is the default arrow tip shape.
    """

    def __init__(self, fill_opacity=1, stroke_width=0, **kwargs):
        super().__init__(fill_opacity=fill_opacity, stroke_width=stroke_width, **kwargs)


class ArrowCircleTip(ArrowTip, Circle):
    r"""Circular arrow tip."""

    def __init__(
        self,
        fill_opacity=0,
        stroke_width=3,
        length=DEFAULT_ARROW_TIP_LENGTH,
        start_angle=PI,
        **kwargs,
    ):
        self.start_angle = start_angle
        Circle.__init__(
            self, fill_opacity=fill_opacity, stroke_width=stroke_width, **kwargs
        )
        self.width = length
        self.stretch_to_fit_height(length)


class ArrowCircleFilledTip(ArrowCircleTip):
    r"""Circular arrow tip with filled tip."""

    def __init__(self, fill_opacity=1, stroke_width=0, **kwargs):
        super().__init__(fill_opacity=fill_opacity, stroke_width=stroke_width, **kwargs)


class ArrowSquareTip(ArrowTip, Square):
    r"""Square arrow tip."""

    def __init__(
        self,
        fill_opacity=0,
        stroke_width=3,
        length=DEFAULT_ARROW_TIP_LENGTH,
        start_angle=PI,
        **kwargs,
    ):
        self.start_angle = start_angle
        Square.__init__(
            self,
            fill_opacity=fill_opacity,
            stroke_width=stroke_width,
            side_length=length,
            **kwargs,
        )
        self.width = length
        self.stretch_to_fit_height(length)


class ArrowSquareFilledTip(ArrowSquareTip):
    r"""Square arrow tip with filled tip."""

    def __init__(self, fill_opacity=1, stroke_width=0, **kwargs):
        super().__init__(fill_opacity=fill_opacity, stroke_width=stroke_width, **kwargs)


class Cutout(VMobject, metaclass=ConvertToOpenGL):
>>>>>>> 8f0b12aa
    """A shape with smaller cutouts.

    .. warning::

        Technically, this class behaves similar to a symmetric difference: if
        parts of the ``mobjects`` are not located within the ``main_shape``,
        these parts will be added to the resulting :class:`~.VMobject`.

    Parameters
    ----------
    main_shape : :class:`~.VMobject`
        The primary shape from which cutouts are made.
    mobjects : :class:`~.VMobject`
        The smaller shapes which are to be cut out of the ``main_shape``.
    kwargs
        Further keyword arguments that are passed to the constructor of
        :class:`~.VMobject`.

    Examples
    --------
    .. manim:: CutoutExample

        class CutoutExample(Scene):
            def construct(self):
                s1 = Square().scale(2.5)
                s2 = Triangle().shift(DOWN + RIGHT).scale(0.5)
                s3 = Square().shift(UP + RIGHT).scale(0.5)
                s4 = RegularPolygon(5).shift(DOWN + LEFT).scale(0.5)
                s5 = RegularPolygon(6).shift(UP + LEFT).scale(0.5)
                c = Cutout(s1, s2, s3, s4, s5, fill_opacity=1, color=BLUE, stroke_color=RED)
                self.play(Write(c), run_time=4)
                self.wait()
    """

    def __init__(self, main_shape, *mobjects, **kwargs):
        super().__init__(**kwargs)
        self.append_points(main_shape.get_points())
        if main_shape.get_direction() == "CW":
            sub_direction = "CCW"
        else:
            sub_direction = "CW"
        for mobject in mobjects:
            self.append_points(mobject.force_direction(sub_direction).get_points())


class Angle(VMobject, metaclass=ConvertToOpenGL):
    """A circular arc or elbow-type mobject representing an angle of two lines.

    Parameters
    ----------
    line1 :
        The first line.
    line2 :
        The second line.
    radius :
        The radius of the :class:`Arc`.
    quadrant : Sequence[:class:`int`]
        A sequence of two :class:`int` numbers determining which of the 4 quadrants should be used.
        The first value indicates whether to anchor the arc on the first line closer to the end point (1)
        or start point (-1), and the second value functions similarly for the
        end (1) or start (-1) of the second line.
        Possibilities: (1,1), (-1,1), (1,-1), (-1,-1).
    other_angle :
        Toggles between the two possible angles defined by two points and an arc center. If set to
        False (default), the arc will always go counterclockwise from the point on line1 until
        the point on line2 is reached. If set to True, the angle will go clockwise from line1 to line2.
    dot : :class:`bool`
        Allows for a :class:`Dot` in the arc. Mainly used as an convention to indicate a right angle.
        The dot can be customized in the next three parameters.
    dot_radius : :class:`float`
        The radius of the :class:`Dot`. If not specified otherwise, this radius will be 1/10 of the arc radius.
    dot_distance : :class:`float`
        Relative distance from the center to the arc: 0 puts the dot in the center and 1 on the arc itself.
    dot_color : :class:`~.Colors`
        The color of the :class:`Dot`.
    elbow : :class:`bool`
        Produces an elbow-type mobject indicating a right angle, see :class:`RightAngle` for more information
        and a shorthand.
    **kwargs
        Further keyword arguments that are passed to the constructor of :class:`Arc` or :class:`Elbow`.

    Examples
    --------
    The first example shows some right angles with a dot in the middle while the second example shows
    all 8 possible angles defined by two lines.

    .. manim:: RightArcAngleExample
        :save_last_frame:

        class RightArcAngleExample(Scene):
            def construct(self):
                line1 = Line( LEFT, RIGHT )
                line2 = Line( DOWN, UP )
                rightarcangles = [
                    Angle(line1, line2, dot=True),
                    Angle(line1, line2, radius=0.4, quadrant=(1,-1), dot=True, other_angle=True),
                    Angle(line1, line2, radius=0.5, quadrant=(-1,1), stroke_width=8, dot=True, dot_color=YELLOW, dot_radius=0.04, other_angle=True),
                    Angle(line1, line2, radius=0.7, quadrant=(-1,-1), color=RED, dot=True, dot_color=GREEN, dot_radius=0.08),
                ]
                plots = VGroup()
                for angle in rightarcangles:
                    plot=VGroup(line1.copy(),line2.copy(), angle)
                    plots.add(plot)
                plots.arrange(buff=1.5)
                self.add(plots)

    .. manim:: AngleExample
        :save_last_frame:

        class AngleExample(Scene):
            def construct(self):
                line1 = Line( LEFT + (1/3) * UP, RIGHT + (1/3) * DOWN )
                line2 = Line( DOWN + (1/3) * RIGHT, UP + (1/3) * LEFT )
                angles = [
                    Angle(line1, line2),
                    Angle(line1, line2, radius=0.4, quadrant=(1,-1), other_angle=True),
                    Angle(line1, line2, radius=0.5, quadrant=(-1,1), stroke_width=8, other_angle=True),
                    Angle(line1, line2, radius=0.7, quadrant=(-1,-1), color=RED),
                    Angle(line1, line2, other_angle=True),
                    Angle(line1, line2, radius=0.4, quadrant=(1,-1)),
                    Angle(line1, line2, radius=0.5, quadrant=(-1,1), stroke_width=8),
                    Angle(line1, line2, radius=0.7, quadrant=(-1,-1), color=RED, other_angle=True),
                ]
                plots = VGroup()
                for angle in angles:
                    plot=VGroup(line1.copy(),line2.copy(), angle)
                    plots.add(VGroup(plot,SurroundingRectangle(plot, buff=0.3)))
                plots.arrange_in_grid(rows=2,buff=1)
                self.add(plots)

    .. manim:: FilledAngle
        :save_last_frame:

        class FilledAngle(Scene):
            def construct(self):
                l1 = Line(ORIGIN, 2 * UP + RIGHT).set_color(GREEN)
                l2 = (
                    Line(ORIGIN, 2 * UP + RIGHT)
                    .set_color(GREEN)
                    .rotate(-20 * DEGREES, about_point=ORIGIN)
                )
                norm = l1.get_length()
                a1 = Angle(l1, l2, other_angle=True, radius=norm - 0.5).set_color(GREEN)
                a2 = Angle(l1, l2, other_angle=True, radius=norm).set_color(GREEN)
                q1 = a1.get_points() #  save all coordinates of points of angle a1
                q2 = a2.reverse_direction().get_points()  #  save all coordinates of points of angle a1 (in reversed direction)
                pnts = np.concatenate([q1, q2, q1[0].reshape(1, 3)])  # adds points and ensures that path starts and ends at same point
                mfill = VMobject().set_color(ORANGE)
                mfill.set_points_as_corners(pnts).set_fill(GREEN, opacity=1)
                self.add(l1, l2)
                self.add(mfill)

    """

    def __init__(
        self,
        line1: Line,
        line2: Line,
        radius: float = None,
        quadrant=(1, 1),
        other_angle: bool = False,
        dot=False,
        dot_radius=None,
        dot_distance=0.55,
        dot_color=WHITE,
        elbow=False,
        **kwargs,
    ):
        super().__init__(**kwargs)
        self.quadrant = quadrant
        self.dot_distance = dot_distance
        self.elbow = elbow
        inter = line_intersection(
            [line1.get_start(), line1.get_end()], [line2.get_start(), line2.get_end()]
        )

        if radius is None:
            if quadrant[0] == 1:
                dist_1 = np.linalg.norm(line1.get_end() - inter)
            else:
                dist_1 = np.linalg.norm(line1.get_start() - inter)
            if quadrant[1] == 1:
                dist_2 = np.linalg.norm(line2.get_end() - inter)
            else:
                dist_2 = np.linalg.norm(line2.get_start() - inter)
            if np.minimum(dist_1, dist_2) < 0.6:
                radius = (2 / 3) * np.minimum(dist_1, dist_2)
            else:
                radius = 0.4
        else:
            self.radius = radius

        anchor_angle_1 = inter + quadrant[0] * radius * line1.get_unit_vector()
        anchor_angle_2 = inter + quadrant[1] * radius * line2.get_unit_vector()

        if elbow:
            anchor_middle = (
                inter
                + quadrant[0] * radius * line1.get_unit_vector()
                + quadrant[1] * radius * line2.get_unit_vector()
            )
            angle_mobject = Elbow(**kwargs)
            angle_mobject.set_points_as_corners(
                [anchor_angle_1, anchor_middle, anchor_angle_2]
            )
        else:
            angle_1 = angle_of_vector(anchor_angle_1 - inter)
            angle_2 = angle_of_vector(anchor_angle_2 - inter)

            if not other_angle:
                start_angle = angle_1
                if angle_2 > angle_1:
                    angle_fin = angle_2 - angle_1
                else:
                    angle_fin = 2 * np.pi - (angle_1 - angle_2)
            else:
                start_angle = angle_1
                if angle_2 < angle_1:
                    angle_fin = -angle_1 + angle_2
                else:
                    angle_fin = -2 * np.pi + (angle_2 - angle_1)

            angle_mobject = Arc(
                radius=radius,
                angle=angle_fin,
                start_angle=start_angle,
                arc_center=inter,
                **kwargs,
            )

            if dot:
                if dot_radius is None:
                    dot_radius = radius / 10
                else:
                    self.dot_radius = dot_radius
                right_dot = Dot(ORIGIN, radius=dot_radius, color=dot_color)
                dot_anchor = (
                    inter
                    + (self.get_center() - inter)
                    / np.linalg.norm(self.get_center() - inter)
                    * radius
                    * dot_distance
                )
                right_dot.move_to(dot_anchor)
                self.add(right_dot)

        self.set_points(angle_mobject.get_points())


class RightAngle(Angle):
    """An elbow-type mobject representing a right angle between two lines.

    Parameters
    ----------
    line1 : :class:`Line`
        The first line.
    line2 : :class:`Line`
        The second line.
    length : :class:`float`
        The length of the arms.
    **kwargs
        Further keyword arguments that are passed to the constructor of :class:`Angle`.

    Examples
    --------

    .. manim:: RightAngleExample
        :save_last_frame:

        class RightAngleExample(Scene):
            def construct(self):
                line1 = Line( LEFT, RIGHT )
                line2 = Line( DOWN, UP )
                rightangles = [
                    RightAngle(line1, line2),
                    RightAngle(line1, line2, length=0.4, quadrant=(1,-1)),
                    RightAngle(line1, line2, length=0.5, quadrant=(-1,1), stroke_width=8),
                    RightAngle(line1, line2, length=0.7, quadrant=(-1,-1), color=RED),
                ]
                plots = VGroup()
                for rightangle in rightangles:
                    plot=VGroup(line1.copy(),line2.copy(), rightangle)
                    plots.add(plot)
                plots.arrange(buff=1.5)
                self.add(plots)
    """

    def __init__(self, line1, line2, length=None, **kwargs):
        super().__init__(line1, line2, radius=length, elbow=True, **kwargs)<|MERGE_RESOLUTION|>--- conflicted
+++ resolved
@@ -65,184 +65,7 @@
 from .opengl_compatibility import ConvertToOpenGL
 
 
-<<<<<<< HEAD
-class Arc(metaclass=MetaVMobject):
-=======
-class TipableVMobject(VMobject, metaclass=ConvertToOpenGL):
-    """
-    Meant for shared functionality between Arc and Line.
-    Functionality can be classified broadly into these groups:
-
-        * Adding, Creating, Modifying tips
-            - add_tip calls create_tip, before pushing the new tip
-                into the TipableVMobject's list of submobjects
-            - stylistic and positional configuration
-
-        * Checking for tips
-            - Boolean checks for whether the TipableVMobject has a tip
-                and a starting tip
-
-        * Getters
-            - Straightforward accessors, returning information pertaining
-                to the TipableVMobject instance's tip(s), its length etc
-
-    """
-
-    def __init__(
-        self,
-        tip_length=DEFAULT_ARROW_TIP_LENGTH,
-        normal_vector=OUT,
-        tip_style={},
-        **kwargs,
-    ):
-        self.tip_length = tip_length
-        self.normal_vector = normal_vector
-        self.tip_style = tip_style
-        super().__init__(**kwargs)
-
-    # Adding, Creating, Modifying tips
-
-    def add_tip(self, tip=None, tip_shape=None, tip_length=None, at_start=False):
-        """
-        Adds a tip to the TipableVMobject instance, recognising
-        that the endpoints might need to be switched if it's
-        a 'starting tip' or not.
-        """
-        if tip is None:
-            tip = self.create_tip(tip_shape, tip_length, at_start)
-        else:
-            self.position_tip(tip, at_start)
-        self.reset_endpoints_based_on_tip(tip, at_start)
-        self.asign_tip_attr(tip, at_start)
-        self.add(tip)
-        return self
-
-    def create_tip(self, tip_shape=None, tip_length=None, at_start=False):
-        """
-        Stylises the tip, positions it spatially, and returns
-        the newly instantiated tip to the caller.
-        """
-        tip = self.get_unpositioned_tip(tip_shape, tip_length)
-        self.position_tip(tip, at_start)
-        return tip
-
-    def get_unpositioned_tip(self, tip_shape=None, tip_length=None):
-        """
-        Returns a tip that has been stylistically configured,
-        but has not yet been given a position in space.
-        """
-        if tip_shape is None:
-            tip_shape = ArrowTriangleFilledTip
-        if tip_length is None:
-            tip_length = self.get_default_tip_length()
-        color = self.get_color()
-        style = {"fill_color": color, "stroke_color": color}
-        style.update(self.tip_style)
-        tip = tip_shape(length=tip_length, **style)
-        return tip
-
-    def position_tip(self, tip, at_start=False):
-        # Last two control points, defining both
-        # the end, and the tangency direction
-        if at_start:
-            anchor = self.get_start()
-            handle = self.get_first_handle()
-        else:
-            handle = self.get_last_handle()
-            anchor = self.get_end()
-        tip.rotate(angle_of_vector(handle - anchor) - PI - tip.tip_angle)
-        tip.shift(anchor - tip.tip_point)
-        return tip
-
-    def reset_endpoints_based_on_tip(self, tip, at_start):
-        if self.get_length() == 0:
-            # Zero length, put_start_and_end_on wouldn't work
-            return self
-
-        if at_start:
-            self.put_start_and_end_on(tip.base, self.get_end())
-        else:
-            self.put_start_and_end_on(self.get_start(), tip.base)
-        return self
-
-    def asign_tip_attr(self, tip, at_start):
-        if at_start:
-            self.start_tip = tip
-        else:
-            self.tip = tip
-        return self
-
-    # Checking for tips
-
-    def has_tip(self):
-        return hasattr(self, "tip") and self.tip in self
-
-    def has_start_tip(self):
-        return hasattr(self, "start_tip") and self.start_tip in self
-
-    # Getters
-
-    def pop_tips(self):
-        start, end = self.get_start_and_end()
-        result = self.get_group_class()()
-        if self.has_tip():
-            result.add(self.tip)
-            self.remove(self.tip)
-        if self.has_start_tip():
-            result.add(self.start_tip)
-            self.remove(self.start_tip)
-        self.put_start_and_end_on(start, end)
-        return result
-
-    def get_tips(self):
-        """
-        Returns a VGroup (collection of VMobjects) containing
-        the TipableVMObject instance's tips.
-        """
-        result = self.get_group_class()()
-        if hasattr(self, "tip"):
-            result.add(self.tip)
-        if hasattr(self, "start_tip"):
-            result.add(self.start_tip)
-        return result
-
-    def get_tip(self):
-        """Returns the TipableVMobject instance's (first) tip,
-        otherwise throws an exception."""
-        tips = self.get_tips()
-        if len(tips) == 0:
-            raise Exception("tip not found")
-        else:
-            return tips[0]
-
-    def get_default_tip_length(self):
-        return self.tip_length
-
-    def get_first_handle(self):
-        return self.get_points()[1]
-
-    def get_last_handle(self):
-        return self.get_points()[-2]
-
-    def get_end(self):
-        if self.has_tip():
-            return self.tip.get_start()
-        else:
-            return super().get_end()
-
-    def get_start(self):
-        if self.has_start_tip():
-            return self.start_tip.get_start()
-        else:
-            return super().get_start()
-
-    def get_length(self):
-        start, end = self.get_start_and_end()
-        return np.linalg.norm(start - end)
-
-
-class Arc(TipableVMobject):
->>>>>>> 8f0b12aa
+class Arc(VMobject, metaclass=ConvertToOpenGL):
     """A circular arc."""
 
     def __init__(
@@ -765,7 +588,7 @@
     init_points = generate_points
 
 
-class Line(metaclass=MetaVMobject):
+class Line(VMobject, metaclass=ConvertToOpenGL):
     def __init__(self, start=LEFT, end=RIGHT, buff=0, path_arc=None, **kwargs):
         self.dim = 3
         self.buff = buff
@@ -790,7 +613,6 @@
         self.path_arc = new_value
         self.init_points()
 
-<<<<<<< HEAD
     def put_start_and_end_on(
         self,
         start: Union[Sequence[float], Mobject],
@@ -805,71 +627,6 @@
             self.buff = buff
         if path_arc is not None:
             self.path_arc = path_arc
-=======
-    def account_for_buff(self, buff):
-        if buff == 0:
-            return
-        #
-        if self.path_arc == 0:
-            length = self.get_length()
-        else:
-            length = self.get_arc_length()
-        #
-        if length < 2 * buff:
-            return
-        buff_proportion = buff / length
-        self.pointwise_become_partial(self, buff_proportion, 1 - buff_proportion)
-        return self
-
-    def set_start_and_end_attrs(self, start, end):
-        # If either start or end are Mobjects, this
-        # gives their centers
-        rough_start = self.pointify(start)
-        rough_end = self.pointify(end)
-        vect = normalize(rough_end - rough_start)
-        # Now that we know the direction between them,
-        # we can find the appropriate boundary point from
-        # start and end, if they're mobjects
-        self.start = self.pointify(start, vect)
-        self.end = self.pointify(end, -vect)
-
-    def pointify(self, mob_or_point, direction=None):
-        if isinstance(mob_or_point, (Mobject, OpenGLMobject)):
-            mob = mob_or_point
-            if direction is None:
-                return mob.get_center()
-            else:
-                return mob.get_boundary_point(direction)
-        return np.array(mob_or_point)
-
-    def put_start_and_end_on(self, start: Sequence[float], end: Sequence[float]):
-        """Sets starts and end coordinates of a line.
-        Examples
-        --------
-        .. manim:: LineExample
-
-            class LineExample(Scene):
-                def construct(self):
-                    d = VGroup()
-                    for i in range(0,10):
-                        d.add(Dot())
-                    d.arrange_in_grid(buff=1)
-                    self.add(d)
-                    l= Line(d[0], d[1])
-                    self.add(l)
-                    self.wait()
-                    l.put_start_and_end_on(d[1].get_center(), d[2].get_center())
-                    self.wait()
-                    l.put_start_and_end_on(d[4].get_center(), d[7].get_center())
-                    self.wait()
-        """
-        curr_start, curr_end = self.get_start_and_end()
-        if np.all(curr_start == curr_end):
-            # TODO, any problems with resetting
-            # these attrs?
-            self.start = start
-            self.end = end
->>>>>>> 8f0b12aa
             self.generate_points()
 
         return super().put_start_and_end_on(self.start, self.end, self.buff)
@@ -1150,311 +907,7 @@
         self.rotate(self.angle, about_point=ORIGIN)
 
 
-<<<<<<< HEAD
-class CubicBezier(metaclass=MetaVMobject):
-=======
-class Arrow(Line):
-    """An arrow.
-
-    Parameters
-    ----------
-    args : Any
-        Arguments to be passed to :class:`Line`.
-    stroke_width : :class:`float`, optional
-        The thickness of the arrow. Influenced by :attr:`max_stroke_width_to_length_ratio`.
-    buff : :class:`float`, optional
-        The distance of the arrow from its start and end points.
-    max_tip_length_to_length_ratio : :class:`float`, optional
-        :attr:`tip_length` scales with the length of the arrow. Increasing this ratio raises the max value of :attr:`tip_length`.
-    max_stroke_width_to_length_ratio : :class:`float`, optional
-        :attr:`stroke_width` scales with the length of the arrow. Increasing this ratio ratios the max value of :attr:`stroke_width`.
-    preserve_tip_size_when_scaling : :class:`bool`, optional
-        No purpose.
-    kwargs : Any
-        Additional arguments to be passed to :class:`Line`.
-
-    Examples
-    --------
-
-    .. manim:: ArrowExample
-        :save_last_frame:
-
-        from manim.mobject.geometry import ArrowSquareTip
-        class ArrowExample(Scene):
-            def construct(self):
-                arrow_1 = Arrow(start=RIGHT, end=LEFT, color=GOLD)
-                arrow_2 = Arrow(start=RIGHT, end=LEFT, color=GOLD, tip_shape=ArrowSquareTip).shift(DOWN)
-                g1 = Group(arrow_1, arrow_2)
-
-                # the effect of buff
-                square = Square(color=MAROON_A)
-                arrow_3 = Arrow(start=LEFT, end=RIGHT)
-                arrow_4 = Arrow(start=LEFT, end=RIGHT, buff=0).next_to(arrow_1, UP)
-                g2 = Group(arrow_3, arrow_4, square)
-
-                # a shorter arrow has a shorter tip and smaller stroke width
-                arrow_5 = Arrow(start=ORIGIN, end=config.top).shift(LEFT * 4)
-                arrow_6 = Arrow(start=config.top + DOWN, end=config.top).shift(LEFT * 3)
-                g3 = Group(arrow_5, arrow_6)
-
-                self.add(Group(g1, g2, g3).arrange(buff=2))
-
-    See Also
-    --------
-    :class:`ArrowTip`
-    :class:`CurvedArrow`
-    """
-
-    def __init__(
-        self,
-        *args,
-        stroke_width=6,
-        buff=MED_SMALL_BUFF,
-        max_tip_length_to_length_ratio=0.25,
-        max_stroke_width_to_length_ratio=5,
-        preserve_tip_size_when_scaling=True,
-        **kwargs,
-    ):
-        self.max_tip_length_to_length_ratio = max_tip_length_to_length_ratio
-        self.max_stroke_width_to_length_ratio = max_stroke_width_to_length_ratio
-        self.preserve_tip_size_when_scaling = (
-            preserve_tip_size_when_scaling  # is this used anywhere
-        )
-        tip_shape = kwargs.pop("tip_shape", ArrowTriangleFilledTip)
-        super().__init__(*args, buff=buff, stroke_width=stroke_width, **kwargs)
-        # TODO, should this be affected when
-        # Arrow.set_stroke is called?
-        self.initial_stroke_width = self.stroke_width
-        self.add_tip(tip_shape=tip_shape)
-        self.set_stroke_width_from_length()
-
-    def scale(self, factor, scale_tips=False, **kwargs):
-        r"""Scale an arrow, but keep stroke width and arrow tip size fixed.
-
-        See Also
-        --------
-        :meth:`~.Mobject.scale`
-
-        Examples
-        --------
-        ::
-
-            >>> arrow = Arrow(np.array([-1, -1, 0]), np.array([1, 1, 0]), buff=0)
-            >>> scaled_arrow = arrow.scale(2)
-            >>> np.round(scaled_arrow.get_start_and_end(), 8) + 0
-            array([[-2., -2.,  0.],
-                   [ 2.,  2.,  0.]])
-            >>> arrow.tip.length == scaled_arrow.tip.length
-            True
-
-        Manually scaling the object using the default method
-        :meth:`~.Mobject.scale` does not have the same properties::
-
-            >>> new_arrow = Arrow(np.array([-1, -1, 0]), np.array([1, 1, 0]), buff=0)
-            >>> another_scaled_arrow = VMobject.scale(new_arrow, 2)
-            >>> another_scaled_arrow.tip.length == arrow.tip.length
-            False
-
-        """
-        if self.get_length() == 0:
-            return self
-
-        if scale_tips:
-            super().scale(factor, **kwargs)
-            self.set_stroke_width_from_length()
-            return self
-
-        has_tip = self.has_tip()
-        has_start_tip = self.has_start_tip()
-        if has_tip or has_start_tip:
-            old_tips = self.pop_tips()
-
-        super().scale(factor, **kwargs)
-        self.set_stroke_width_from_length()
-
-        if has_tip:
-            self.add_tip(tip=old_tips[0])
-        if has_start_tip:
-            self.add_tip(tip=old_tips[1], at_start=True)
-        return self
-
-    def get_normal_vector(self) -> np.ndarray:
-        """Returns the normal of a vector.
-
-        Examples
-        --------
-        ::
-
-            >>> Arrow().get_normal_vector() + 0. # add 0. to avoid negative 0 in output
-            array([ 0.,  0., -1.])
-        """
-
-        p0, p1, p2 = self.tip.get_start_anchors()[:3]
-        return normalize(np.cross(p2 - p1, p1 - p0))
-
-    def reset_normal_vector(self):
-        """Resets the normal of a vector"""
-        self.normal_vector = self.get_normal_vector()
-        return self
-
-    def get_default_tip_length(self) -> float:
-        """Returns the default tip_length of the arrow.
-
-        Examples
-        --------
-
-        ::
-
-            >>> Arrow().get_default_tip_length()
-            0.35
-        """
-
-        max_ratio = self.max_tip_length_to_length_ratio
-        return min(self.tip_length, max_ratio * self.get_length())
-
-    def set_stroke_width_from_length(self):
-        """Used internally. Sets stroke width based on length."""
-        max_ratio = self.max_stroke_width_to_length_ratio
-        if config.renderer == "opengl":
-            self.set_stroke(
-                width=min(self.initial_stroke_width, max_ratio * self.get_length()),
-                recurse=False,
-            )
-        else:
-            self.set_stroke(
-                width=min(self.initial_stroke_width, max_ratio * self.get_length()),
-                family=False,
-            )
-        return self
-
-
-class Vector(Arrow):
-    """A vector specialized for use in graphs.
-
-    Parameters
-    ----------
-    direction : Union[:class:`list`, :class:`numpy.ndarray`]
-        The direction of the arrow.
-    buff : :class:`float`
-         The distance of the vector from its endpoints.
-    kwargs : Any
-        Additional arguments to be passed to :class:`Arrow`
-
-    Examples
-    --------
-
-    .. manim:: VectorExample
-        :save_last_frame:
-
-        class VectorExample(Scene):
-            def construct(self):
-                plane = NumberPlane()
-                vector_1 = Vector([1,2])
-                vector_2 = Vector([-5,-2])
-                self.add(plane, vector_1, vector_2)
-    """
-
-    def __init__(self, direction=RIGHT, buff=0, **kwargs):
-        self.buff = buff
-        if len(direction) == 2:
-            direction = np.hstack([direction, 0])
-
-        super().__init__(ORIGIN, direction, buff=buff, **kwargs)
-
-    def coordinate_label(
-        self, integer_labels: bool = True, n_dim: int = 2, color: str = WHITE
-    ):
-        """Creates a label based on the coordinates of the vector.
-
-        Parameters
-        ----------
-        integer_labels
-            Whether or not to round the coordinates to integers.
-        n_dim
-            The number of dimensions of the vector.
-        color
-            The color of the label.
-
-        Examples
-        --------
-
-        .. manim VectorCoordinateLabel
-            :save_last_frame:
-
-            class VectorCoordinateLabel(Scene):
-                def construct(self):
-                    plane = NumberPlane()
-
-                    vect_1 = Vector([1, 2])
-                    vect_2 = Vector([-3, -2])
-                    label_1 = vect1.coordinate_label()
-                    label_2 = vect2.coordinate_label(color=YELLOW)
-
-                    self.add(plane, vect_1, vect_2, label_1, label_2)
-        """
-        # avoiding circular imports
-        from .matrix import Matrix
-
-        vect = np.array(self.get_end())
-        if integer_labels:
-            vect = np.round(vect).astype(int)
-        vect = vect[:n_dim]
-        vect = vect.reshape((n_dim, 1))
-
-        label = Matrix(vect)
-        label.scale(LARGE_BUFF - 0.2)
-
-        shift_dir = np.array(self.get_end())
-        if shift_dir[0] >= 0:  # Pointing right
-            shift_dir -= label.get_left() + DEFAULT_MOBJECT_TO_MOBJECT_BUFFER * LEFT
-        else:  # Pointing left
-            shift_dir -= label.get_right() + DEFAULT_MOBJECT_TO_MOBJECT_BUFFER * RIGHT
-        label.shift(shift_dir)
-        label.set_color(color)
-        return label
-
-
-class DoubleArrow(Arrow):
-    """An arrow with tips on both ends.
-
-    Parameters
-    ----------
-    args : Any
-        Arguments to be passed to :class:`Arrow`
-    kwargs : Any
-        Additional arguments to be passed to :class:`Arrow`
-
-    Examples
-    --------
-
-    .. manim:: DoubleArrowExample
-        :save_last_frame:
-
-        from manim.mobject.geometry import ArrowCircleFilledTip
-        class DoubleArrowExample(Scene):
-            def construct(self):
-                circle = Circle(radius=2.0)
-                d_arrow = DoubleArrow(start=circle.get_left(), end=circle.get_right())
-                d_arrow_2 = DoubleArrow(tip_shape_end=ArrowCircleFilledTip, tip_shape_start=ArrowCircleFilledTip)
-                group = Group(Group(circle, d_arrow), d_arrow_2).arrange(UP, buff=1)
-                self.add(group)
-
-    See Also
-    --------
-    :class:`ArrowTip`
-    :class:`CurvedDoubleArrow`
-    """
-
-    def __init__(self, *args, **kwargs):
-        if "tip_shape_end" in kwargs:
-            kwargs["tip_shape"] = kwargs.pop("tip_shape_end")
-        tip_shape_start = kwargs.pop("tip_shape_start", ArrowTriangleFilledTip)
-        super().__init__(*args, **kwargs)
-        self.add_tip(at_start=True, tip_shape=tip_shape_start)
-
-
 class CubicBezier(VMobject, metaclass=ConvertToOpenGL):
->>>>>>> 8f0b12aa
     """
     Example
     -------
@@ -2333,251 +1786,7 @@
         self.round_corners(self.corner_radius)
 
 
-<<<<<<< HEAD
-class Cutout(metaclass=MetaVMobject):
-=======
-class ArrowTip(VMobject, metaclass=ConvertToOpenGL):
-    r"""Base class for arrow tips.
-
-    See Also
-    --------
-    :class:`ArrowTriangleTip`
-    :class:`ArrowTriangleFilledTip`
-    :class:`ArrowCircleTip`
-    :class:`ArrowCircleFilledTip`
-    :class:`ArrowSquareTip`
-    :class:`ArrowSquareFilledTip`
-
-    Examples
-    --------
-    Cannot be used directly, only intended for inheritance::
-
-        >>> tip = ArrowTip()
-        Traceback (most recent call last):
-        ...
-        NotImplementedError: Has to be implemented in inheriting subclasses.
-
-    Instead, use one of the pre-defined ones, or make
-    a custom one like this:
-
-    .. manim:: CustomTipExample
-
-        >>> class MyCustomArrowTip(ArrowTip, RegularPolygon):
-        ...     def __init__(self, **kwargs):
-        ...         RegularPolygon.__init__(self, n=5, **kwargs)
-        ...         length = 0.35
-        ...         self.width = length
-        ...         self.stretch_to_fit_height(length)
-        >>> arr = Arrow(np.array([-2, -2, 0]), np.array([2, 2, 0]),
-        ...             tip_shape=MyCustomArrowTip)
-        >>> isinstance(arr.tip, RegularPolygon)
-        True
-        >>> from manim import Scene
-        >>> class CustomTipExample(Scene):
-        ...     def construct(self):
-        ...         self.play(Create(arr))
-
-    Using a class inherited from :class:`ArrowTip` to get a non-filled
-    tip is a shorthand to manually specifying the arrow tip style as follows::
-
-        >>> arrow = Arrow(np.array([0, 0, 0]), np.array([1, 1, 0]),
-        ...               tip_style={'fill_opacity': 0, 'stroke_width': 3})
-
-    The following example illustrates the usage of all of the predefined
-    arrow tips.
-
-    .. manim:: ArrowTipsShowcase
-        :save_last_frame:
-
-        from manim.mobject.geometry import ArrowTriangleTip, ArrowSquareTip, ArrowSquareFilledTip,\
-                                        ArrowCircleTip, ArrowCircleFilledTip
-        class ArrowTipsShowcase(Scene):
-            def construct(self):
-                a00 = Arrow(start=[-2, 3, 0], end=[2, 3, 0], color=YELLOW)
-                a11 = Arrow(start=[-2, 2, 0], end=[2, 2, 0], tip_shape=ArrowTriangleTip)
-                a12 = Arrow(start=[-2, 1, 0], end=[2, 1, 0])
-                a21 = Arrow(start=[-2, 0, 0], end=[2, 0, 0], tip_shape=ArrowSquareTip)
-                a22 = Arrow([-2, -1, 0], [2, -1, 0], tip_shape=ArrowSquareFilledTip)
-                a31 = Arrow([-2, -2, 0], [2, -2, 0], tip_shape=ArrowCircleTip)
-                a32 = Arrow([-2, -3, 0], [2, -3, 0], tip_shape=ArrowCircleFilledTip)
-                b11 = a11.copy().scale(0.5, scale_tips=True).next_to(a11, RIGHT)
-                b12 = a12.copy().scale(0.5, scale_tips=True).next_to(a12, RIGHT)
-                b21 = a21.copy().scale(0.5, scale_tips=True).next_to(a21, RIGHT)
-                self.add(a00, a11, a12, a21, a22, a31, a32, b11, b12, b21)
-
-    """
-
-    def __init__(self, *args, **kwargs):
-        raise NotImplementedError("Has to be implemented in inheriting subclasses.")
-
-    @property
-    def base(self):
-        r"""The base point of the arrow tip.
-
-        This is the point connecting to the arrow line.
-
-        Examples
-        --------
-        ::
-
-            >>> arrow = Arrow(np.array([0, 0, 0]), np.array([2, 0, 0]), buff=0)
-            >>> arrow.tip.base.round(2) + 0.  # add 0. to avoid negative 0 in output
-            array([1.65, 0.  , 0.  ])
-
-        """
-        return self.point_from_proportion(0.5)
-
-    @property
-    def tip_point(self):
-        r"""The tip point of the arrow tip.
-
-        Examples
-        --------
-        ::
-
-            >>> arrow = Arrow(np.array([0, 0, 0]), np.array([2, 0, 0]), buff=0)
-            >>> arrow.tip.tip_point.round(2) + 0.
-            array([2., 0., 0.])
-
-        """
-        return self.get_points()[0]
-
-    @property
-    def vector(self):
-        r"""The vector pointing from the base point to the tip point.
-
-        Examples
-        --------
-        ::
-
-            >>> arrow = Arrow(np.array([0, 0, 0]), np.array([2, 2, 0]), buff=0)
-            >>> arrow.tip.vector.round(2) + 0.
-            array([0.25, 0.25, 0.  ])
-
-        """
-        return self.tip_point - self.base
-
-    @property
-    def tip_angle(self):
-        r"""The angle of the arrow tip.
-
-        Examples
-        --------
-        ::
-
-            >>> arrow = Arrow(np.array([0, 0, 0]), np.array([1, 1, 0]), buff=0)
-            >>> round(arrow.tip.tip_angle, 5) == round(PI/4, 5)
-            True
-
-        """
-        return angle_of_vector(self.vector)
-
-    @property
-    def length(self):
-        r"""The length of the arrow tip.
-
-        Examples
-        --------
-        ::
-
-            >>> arrow = Arrow(np.array([0, 0, 0]), np.array([1, 2, 0]))
-            >>> round(arrow.tip.length, 3)
-            0.35
-
-        """
-        return np.linalg.norm(self.vector)
-
-
-class ArrowTriangleTip(ArrowTip, Triangle):
-    r"""Triangular arrow tip."""
-
-    def __init__(
-        self,
-        fill_opacity=0,
-        stroke_width=3,
-        length=DEFAULT_ARROW_TIP_LENGTH,
-        start_angle=PI,
-        **kwargs,
-    ):
-        Triangle.__init__(
-            self,
-            fill_opacity=fill_opacity,
-            stroke_width=stroke_width,
-            start_angle=start_angle,
-            **kwargs,
-        )
-        self.width = length
-        self.stretch_to_fit_height(length)
-
-
-class ArrowTriangleFilledTip(ArrowTriangleTip):
-    r"""Triangular arrow tip with filled tip.
-
-    This is the default arrow tip shape.
-    """
-
-    def __init__(self, fill_opacity=1, stroke_width=0, **kwargs):
-        super().__init__(fill_opacity=fill_opacity, stroke_width=stroke_width, **kwargs)
-
-
-class ArrowCircleTip(ArrowTip, Circle):
-    r"""Circular arrow tip."""
-
-    def __init__(
-        self,
-        fill_opacity=0,
-        stroke_width=3,
-        length=DEFAULT_ARROW_TIP_LENGTH,
-        start_angle=PI,
-        **kwargs,
-    ):
-        self.start_angle = start_angle
-        Circle.__init__(
-            self, fill_opacity=fill_opacity, stroke_width=stroke_width, **kwargs
-        )
-        self.width = length
-        self.stretch_to_fit_height(length)
-
-
-class ArrowCircleFilledTip(ArrowCircleTip):
-    r"""Circular arrow tip with filled tip."""
-
-    def __init__(self, fill_opacity=1, stroke_width=0, **kwargs):
-        super().__init__(fill_opacity=fill_opacity, stroke_width=stroke_width, **kwargs)
-
-
-class ArrowSquareTip(ArrowTip, Square):
-    r"""Square arrow tip."""
-
-    def __init__(
-        self,
-        fill_opacity=0,
-        stroke_width=3,
-        length=DEFAULT_ARROW_TIP_LENGTH,
-        start_angle=PI,
-        **kwargs,
-    ):
-        self.start_angle = start_angle
-        Square.__init__(
-            self,
-            fill_opacity=fill_opacity,
-            stroke_width=stroke_width,
-            side_length=length,
-            **kwargs,
-        )
-        self.width = length
-        self.stretch_to_fit_height(length)
-
-
-class ArrowSquareFilledTip(ArrowSquareTip):
-    r"""Square arrow tip with filled tip."""
-
-    def __init__(self, fill_opacity=1, stroke_width=0, **kwargs):
-        super().__init__(fill_opacity=fill_opacity, stroke_width=stroke_width, **kwargs)
-
-
 class Cutout(VMobject, metaclass=ConvertToOpenGL):
->>>>>>> 8f0b12aa
     """A shape with smaller cutouts.
 
     .. warning::
