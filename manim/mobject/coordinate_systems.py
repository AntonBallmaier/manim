--- conflicted
+++ resolved
@@ -5,11 +5,7 @@
 
 import math
 import numbers
-<<<<<<< HEAD
-from typing import Iterable, Optional, List
-=======
 from typing import Iterable, List, Optional
->>>>>>> c5f73734
 
 import numpy as np
 
